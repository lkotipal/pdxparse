--- conflicted
+++ resolved
@@ -966,1834 +966,3 @@
     CustomLhs _ -> preStatement stmt
 ppOne stmt = preStatement stmt
 
-<<<<<<< HEAD
-
------------------------------------------------------------------
--- Script handlers that should be used directly, not via ppOne --
------------------------------------------------------------------
-
--- | Data for @mean_time_to_happen@ clauses
-data MTTH = MTTH
-        {   mtth_years :: Maybe Int
-        ,   mtth_months :: Maybe Int
-        ,   mtth_days :: Maybe Int
-        ,   mtth_modifiers :: [MTTHModifier] -- TODO
-        } deriving Show
--- | Data for @modifier@ clauses within @mean_time_to_happen@ clauses
-data MTTHModifier = MTTHModifier
-        {   mtthmod_factor :: Maybe Double
-        ,   mtthmod_conditions :: GenericScript
-        } deriving Show
--- | Empty MTTH
-newMTTH :: MTTH
-newMTTH = MTTH Nothing Nothing Nothing []
--- | Empty MTTH modifier
-newMTTHMod :: MTTHModifier
-newMTTHMod = MTTHModifier Nothing []
-
--- | Format a @mean_time_to_happen@ clause as wiki text.
-pp_mtth :: (EU4Info g, Monad m) => GenericScript -> PPT g m Doc
-pp_mtth = pp_mtth' . foldl' addField newMTTH
-    where
-        addField mtth [pdx| years    = !n   |] = mtth { mtth_years = Just n }
-        addField mtth [pdx| months   = !n   |] = mtth { mtth_months = Just n }
-        addField mtth [pdx| days     = !n   |] = mtth { mtth_days = Just n }
-        addField mtth [pdx| modifier = @rhs |] = addMTTHMod mtth rhs
-        addField mtth _ = mtth -- unrecognized
-        addMTTHMod mtth scr = mtth {
-                mtth_modifiers = mtth_modifiers mtth
-                                 ++ [foldl' addMTTHModField newMTTHMod scr] } where
-            addMTTHModField mtthmod [pdx| factor = !n |]
-                = mtthmod { mtthmod_factor = Just n }
-            addMTTHModField mtthmod stmt -- anything else is a condition
-                = mtthmod { mtthmod_conditions = mtthmod_conditions mtthmod ++ [stmt] }
-        pp_mtth' (MTTH myears mmonths mdays modifiers) = do
-            modifiers_pp'd <- intersperse PP.line <$> mapM pp_mtthmod modifiers
-            let hasYears = isJust myears
-                hasMonths = isJust mmonths
-                hasDays = isJust mdays
-                hasModifiers = not (null modifiers)
-            return . mconcat $
-                case myears of
-                    Just years ->
-                        [PP.int years, PP.space, Doc.strictText $ plural years "year" "years"]
-                        ++
-                        if hasMonths && hasDays then [",", PP.space]
-                        else if hasMonths || hasDays then ["and", PP.space]
-                        else []
-                    Nothing -> []
-                ++
-                case mmonths of
-                    Just months ->
-                        [PP.int months, PP.space, Doc.strictText $ plural months "month" "months"]
-                    _ -> []
-                ++
-                case mdays of
-                    Just days ->
-                        (if hasYears && hasMonths then ["and", PP.space]
-                         else []) -- if years but no months, already added "and"
-                        ++
-                        [PP.int days, PP.space, Doc.strictText $ plural days "day" "days"]
-                    _ -> []
-                ++
-                (if hasModifiers then
-                    [PP.line, "<br/>'''Modifiers'''", PP.line]
-                    ++ modifiers_pp'd
-                 else [])
-        pp_mtthmod (MTTHModifier (Just factor) conditions) =
-            case conditions of
-                [_] -> do
-                    conditions_pp'd <- pp_script conditions
-                    return . mconcat $
-                        [conditions_pp'd
-                        ,PP.enclose ": '''×" "'''" (Doc.pp_float factor)
-                        ]
-                _ -> do
-                    conditions_pp'd <- indentUp (pp_script conditions)
-                    return . mconcat $
-                        ["*"
-                        ,PP.enclose "'''×" "''':" (Doc.pp_float factor)
-                        ,PP.line
-                        ,conditions_pp'd
-                        ]
-        pp_mtthmod (MTTHModifier Nothing _)
-            = return "(invalid modifier! Bug in extractor?)"
-
---------------------------------
--- General statement handlers --
---------------------------------
-
--- | Generic handler for a simple compound statement. Usually you should use
--- 'compoundMessage' instead so the text can be localized.
-compound :: (EU4Info g, Monad m) =>
-    Text -- ^ Text to use as the block header, without the trailing colon
-    -> StatementHandler g m
-compound header [pdx| %_ = @scr |]
-    = withCurrentIndent $ \_ -> do -- force indent level at least 1
-        headerMsg <- plainMsg (header <> ":")
-        scriptMsgs <- ppMany scr
-        return $ headerMsg ++ scriptMsgs
-compound _ stmt = preStatement stmt
-
--- | Generic handler for a simple compound statement.
-compoundMessage :: (EU4Info g, Monad m) =>
-    ScriptMessage -- ^ Message to use as the block header
-    -> StatementHandler g m
-compoundMessage header [pdx| %_ = @scr |]
-    = withCurrentIndent $ \i -> do
-        script_pp'd <- ppMany scr
-        return ((i, header) : script_pp'd)
-compoundMessage _ stmt = preStatement stmt
-
--- | Generic handler for a simple compound statement with a tagged header.
-compoundMessageTagged :: (EU4Info g, Monad m) =>
-    (Text -> ScriptMessage) -- ^ Message to use as the block header
-    -> StatementHandler g m
-compoundMessageTagged header stmt@[pdx| $_:$tag = %_ |]
-    = compoundMessage (header tag) stmt
-compoundMessageTagged _ stmt = preStatement stmt
-
--- | Generic handler for a statement whose RHS is a localizable atom.
-withLocAtom :: (IsGameData (GameData g),
-                IsGameState (GameState g),
-                Monad m) =>
-    (Text -> ScriptMessage) -> StatementHandler g m
-withLocAtom msg [pdx| %_ = ?key |]
-    = msgToPP =<< msg <$> getGameL10n key
-withLocAtom _ stmt = preStatement stmt
-
--- | Generic handler for a statement whose RHS is a localizable atom and we
--- need a second one (passed to message as first arg).
-withLocAtom2 :: (IsGameData (GameData g),
-                 IsGameState (GameState g),
-                 Monad m) =>
-    ScriptMessage
-        -> (Text -> Text -> Text -> ScriptMessage)
-        -> StatementHandler g m
-withLocAtom2 inMsg msg [pdx| %_ = ?key |]
-    = msgToPP =<< msg <$> pure key <*> messageText inMsg <*> getGameL10n key
-withLocAtom2 _ _ stmt = preStatement stmt
-
--- | Generic handler for a statement whose RHS is a localizable atom, where we
--- also need an icon.
-withLocAtomAndIcon :: (IsGameData (GameData g),
-                       IsGameState (GameState g),
-                       Monad m) =>
-    Text -- ^ icon name - see
-         -- <https://www.eu4wiki.com/Template:Icon Template:Icon> on the wiki
-        -> (Text -> Text -> ScriptMessage)
-        -> StatementHandler g m
-withLocAtomAndIcon iconkey msg [pdx| %_ = $key |]
-    = do what <- getGameL10n key
-         msgToPP $ msg (iconText iconkey) what
-withLocAtomAndIcon _ _ stmt = preStatement stmt
-
--- | Generic handler for a statement whose RHS is a localizable atom that
--- corresponds to an icon.
-withLocAtomIcon :: (IsGameData (GameData g),
-                    IsGameState (GameState g),
-                    Monad m) =>
-    (Text -> Text -> ScriptMessage)
-        -> StatementHandler g m
-withLocAtomIcon msg stmt@[pdx| %_ = $key |]
-    = withLocAtomAndIcon key msg stmt
-withLocAtomIcon _ stmt = preStatement stmt
-
--- | Generic handler for a statement that needs both an atom and an icon, whose
--- meaning changes depending on which scope it's in.
-withLocAtomIconEU4Scope :: (EU4Info g, Monad m) =>
-    (Text -> Text -> ScriptMessage) -- ^ Message for country scope
-        -> (Text -> Text -> ScriptMessage) -- ^ Message for province scope
-        -> StatementHandler g m
-withLocAtomIconEU4Scope countrymsg provincemsg stmt = do
-    thescope <- getCurrentScope
-    case thescope of
-        Just EU4Country -> withLocAtomIcon countrymsg stmt
-        Just EU4Province -> withLocAtomIcon provincemsg stmt
-        _ -> preStatement stmt -- others don't make sense
-
-withProvince :: (IsGameData (GameData g),
-                 IsGameState (GameState g),
-                 Monad m) =>
-    (Text -> ScriptMessage)
-        -> StatementHandler g m
-withProvince msg stmt@[pdx| %lhs = $vartag:$var |] = do
-    mtagloc <- tagged vartag var
-    case mtagloc of
-        Just tagloc -> msgToPP $ msg tagloc
-        Nothing -> preStatement stmt
-withProvince msg [pdx| %lhs = !provid |]
-    = withLocAtom msg [pdx| %lhs = $(T.pack ("PROV" <> show (provid::Int))) |]
-withProvince _ stmt = preStatement stmt
-
--- As withLocAtom but no l10n.
-withNonlocAtom :: (IsGameState (GameState g), Monad m) => (Text -> ScriptMessage) -> StatementHandler g m
-withNonlocAtom msg [pdx| %_ = ?text |] = msgToPP $ msg text
-withNonlocAtom _ stmt = preStatement stmt
-
--- | As withlocAtom but wth no l10n and an additional bit of text.
-withNonlocAtom2 :: (IsGameData (GameData g),
-                    IsGameState (GameState g),
-                    Monad m) =>
-    ScriptMessage
-        -> (Text -> Text -> ScriptMessage)
-        -> StatementHandler g m
-withNonlocAtom2 submsg msg [pdx| %_ = ?txt |] = do
-    extratext <- messageText submsg
-    msgToPP $ msg extratext txt
-withNonlocAtom2 _ _ stmt = preStatement stmt
-
--- | Table of script atom -> icon key. Only ones that are different are listed.
-scriptIconTable :: HashMap Text Text
-scriptIconTable = HM.fromList
-    [("administrative_ideas", "administrative")
-    ,("age_of_absolutism", "age of absolutism")
-    ,("age_of_discovery", "age of discovery")
-    ,("age_of_reformation", "age of reformation")
-    ,("age_of_revolutions", "age of revolutions")
-    ,("aristocracy_ideas", "aristocratic")
-    ,("army_organizer", "army organizer")
-    ,("army_reformer", "army reformer")
-    ,("base_production", "production")
-    ,("colonial_governor", "colonial governor")
-    ,("diplomat", "diplomat_adv")
-    ,("diplomatic_ideas", "diplomatic")
-    ,("economic_ideas", "economic")
-    ,("estate_burghers", "burghers")
-    ,("estate_church", "clergy")
-    ,("estate_cossacks", "cossacks")
-    ,("estate_dhimmi", "dhimmi")
-    ,("estate_nobles", "nobles")
-    ,("estate_nomadic_tribes", "tribes")
-    ,("grand_captain", "grand captain")
-    ,("influence_ideas", "influence")
-    ,("innovativeness_ideas", "innovative")
-    ,("is_monarch_leader", "ruler general")
-    ,("master_of_mint", "master of mint")
-    ,("master_recruiter", "master recruiter")
-    ,("mesoamerican_religion", "mayan")
-    ,("military_engineer", "military engineer")
-    ,("natural_scientist", "natural scientist")
-    ,("naval_reformer", "naval reformer")
-    ,("navy_reformer", "naval reformer") -- these are both used!
-    ,("nomad_group", "nomadic")
-    ,("norse_pagan_reformed", "norse")
-    ,("particularist", "particularists")
-    ,("piety", "being pious") -- chosen arbitrarily
-    ,("religious_ideas", "religious")
-    ,("spy_ideas", "espionage")
-    ,("tengri_pagan_reformed", "tengri")
-    ,("trade_ideas", "trade")
-    ]
-
--- Given a script atom, return the corresponding icon key, if any.
-iconKey :: Text -> Maybe Text
-iconKey atom = HM.lookup atom scriptIconTable
-
--- | Table of icon tag to wiki filename. Only those that are different are
--- listed.
-iconFileTable :: HashMap Text Text
-iconFileTable = HM.fromList
-    [("global tax modifier", "national tax modifier")
-    ,("stability cost", "stability cost modifier")
-    ,("land maintenance", "land maintenance modifier")
-    ,("tolerance of the true faith", "tolerance own")
-    ,("light ship combat ability", "light ship power")
-    ]
-
--- | Given an {{icon}} key, give the corresponding icon file name.
---
--- Needed for idea groups, which don't use {{icon}}.
-iconFile :: Text -> Text
-iconFile s = HM.lookupDefault s s iconFileTable
--- | ByteString version of 'iconFile'.
-iconFileB :: ByteString -> ByteString
-iconFileB = TE.encodeUtf8 . iconFile . TE.decodeUtf8
-
--- | As generic_icon except
---
--- * say "same as <foo>" if foo refers to a country (in which case, add a flag if possible)
--- * may not actually have an icon (localization file will know if it doesn't)
-iconOrFlag :: (IsGameData (GameData g),
-               IsGameState (GameState g),
-               Monad m) =>
-    (Text -> Text -> ScriptMessage)
-        -> (Text -> ScriptMessage)
-        -> StatementHandler g m
-iconOrFlag _ flagmsg stmt@[pdx| %_ = $vartag:$var |] = do
-    mwhoflag <- eflag (Right (vartag, var))
-    case mwhoflag of
-        Just whoflag -> msgToPP . flagmsg $ whoflag
-        Nothing -> preStatement stmt
-iconOrFlag iconmsg flagmsg [pdx| %_ = $name |] = msgToPP =<< do
-    nflag <- flag name -- laziness means this might not get evaluated
-    if isTag name || isPronoun name
-        then return . flagmsg . Doc.doc2text $ nflag
-        else iconmsg <$> return (iconText . HM.lookupDefault name name $ scriptIconTable)
-                     <*> getGameL10n name
-iconOrFlag _ _ stmt = plainMsg $ pre_statement' stmt
-
--- | Handler for statements where RHS is a tag or province id.
-tagOrProvince :: (IsGameData (GameData g),
-                  IsGameState (GameState g),
-                  Monad m) =>
-    (Text -> ScriptMessage)
-        -> (Text -> ScriptMessage)
-        -> StatementHandler g m
-tagOrProvince tagmsg provmsg stmt@[pdx| %_ = ?!eobject |]
-    = msgToPP =<< case eobject of
-            Just (Right tag) -> do -- is a tag
-                tagflag <- flag tag
-                return . tagmsg . Doc.doc2text $ tagflag
-            Just (Left provid) -> do -- is a province id
-                prov_loc <- getProvLoc provid
-                return . provmsg $ prov_loc
-            Nothing -> return (preMessage stmt)
-tagOrProvince _ _ stmt = preStatement stmt
-
--- TODO (if necessary): allow operators other than = and pass them to message
--- handler
--- | Handler for numeric statements.
-numeric :: (IsGameState (GameState g), Monad m) =>
-    (Double -> ScriptMessage)
-        -> StatementHandler g m
-numeric msg [pdx| %_ = !n |] = msgToPP $ msg n
-numeric _ stmt = plainMsg $ pre_statement' stmt
-
--- | Handler for statements where the RHS is either a number or a tag.
-numericOrTag :: (IsGameData (GameData g),
-                 IsGameState (GameState g),
-                 Monad m) =>
-    (Double -> ScriptMessage)
-        -> (Text -> ScriptMessage)
-        -> StatementHandler g m
-numericOrTag numMsg tagMsg stmt@[pdx| %_ = %rhs |] = msgToPP =<<
-    case floatRhs rhs of
-        Just n -> return $ numMsg n
-        Nothing -> case textRhs rhs of
-            Just t -> do -- assume it's a country
-                tflag <- flag t
-                return $ tagMsg (Doc.doc2text tflag)
-            Nothing -> return (preMessage stmt)
-numericOrTag _ _ stmt = preStatement stmt
-
--- | Handler for a statement referring to a country. Use a flag.
-withFlag :: (IsGameData (GameData g), IsGameState (GameState g), Monad m) =>
-    (Text -> ScriptMessage) -> StatementHandler g m
-withFlag msg stmt@[pdx| %_ = $vartag:$var |] = do
-    mwhoflag <- eflag (Right (vartag, var))
-    case mwhoflag of
-        Just whoflag -> msgToPP . msg $ whoflag
-        Nothing -> preStatement stmt
-withFlag msg [pdx| %_ = $who |] = do
-    whoflag <- flag who
-    msgToPP . msg . Doc.doc2text $ whoflag
-withFlag _ stmt = preStatement stmt
-
--- | Handler for yes-or-no statements.
-withBool :: (IsGameState (GameState g), Monad m) =>
-    (Bool -> ScriptMessage)
-        -> StatementHandler g m
-withBool msg stmt = do
-    fullmsg <- withBool' msg stmt
-    maybe (preStatement stmt)
-          return
-          fullmsg
-
--- | Helper for 'withBool'.
-withBool' :: (IsGameState (GameState g), Monad m) =>
-    (Bool -> ScriptMessage)
-        -> GenericStatement
-        -> PPT g m (Maybe IndentedMessages)
-withBool' msg [pdx| %_ = ?yn |] | T.map toLower yn `elem` ["yes","no","false"]
-    = fmap Just . msgToPP $ case T.toCaseFold yn of
-        "yes" -> msg True
-        "no"  -> msg False
-        "false" -> msg False
-        _     -> error "impossible: withBool matched a string that wasn't yes, no or false"
-withBool' _ _ = return Nothing
-
--- | Handler for statements whose RHS may be "yes"/"no" or a tag.
-withFlagOrBool :: (IsGameData (GameData g),
-                   IsGameState (GameState g),
-                   Monad m) =>
-    (Bool -> ScriptMessage)
-        -> (Text -> ScriptMessage)
-        -> StatementHandler g m
-withFlagOrBool bmsg _ [pdx| %_ = yes |] = msgToPP (bmsg True)
-withFlagOrBool bmsg _ [pdx| %_ = no  |]  = msgToPP (bmsg False)
-withFlagOrBool _ tmsg stmt = withFlag tmsg stmt
-
--- | Handler for statements that have a number and an icon.
-numericIcon :: (IsGameState (GameState g), Monad m) =>
-    Text
-        -> (Text -> Double -> ScriptMessage)
-        -> StatementHandler g m
-numericIcon the_icon msg [pdx| %_ = !amt |]
-    = msgToPP $ msg (iconText the_icon) amt
-numericIcon _ _ stmt = plainMsg $ pre_statement' stmt
-
--- | Handler for statements that have a number and an icon, plus a fixed
--- localizable atom.
-numericIconLoc :: (IsGameState (GameState g), Monad m) =>
-    Text
-        -> Text
-        -> (Text -> Text -> Double -> ScriptMessage)
-        -> StatementHandler g m
-numericIconLoc the_icon what msg [pdx| %_ = !amt |]
-    = msgToPP $ msg (iconText the_icon) what amt
-numericIconLoc _ _ _ stmt = plainMsg $ pre_statement' stmt
-
--- | Handler for statements that have a number and an icon, whose meaning
--- differs depending on what scope it's in.
-numericIconBonus :: (EU4Info g, Monad m) =>
-    Text
-        -> (Text -> Double -> ScriptMessage) -- ^ Message for bonus scope
-        -> (Text -> Double -> ScriptMessage) -- ^ Message for country / other scope
-        -> StatementHandler g m
-numericIconBonus the_icon plainmsg yearlymsg [pdx| %_ = !amt |]
-    = do
-        mscope <- getCurrentScope
-        let icont = iconText the_icon
-            yearly = msgToPP $ yearlymsg icont amt
-        case mscope of
-            Nothing -> yearly -- ideas / bonuses
-            Just thescope -> case thescope of
-                EU4Bonus -> yearly
-                _ -> -- act as though it's country for all others
-                    msgToPP $ plainmsg icont amt
-numericIconBonus _ _ _ stmt = plainMsg $ pre_statement' stmt
-
-----------------------
--- Text/value pairs --
-----------------------
-
--- $textvalue
--- This is for statements of the form
---      head = {
---          what = some_atom
---          value = 3
---      }
--- e.g.
---      num_of_religion = {
---          religion = catholic
---          value = 0.5
---      }
--- There are several statements of this form, but with different "what" and
--- "value" labels, so the first two parameters say what those label are.
---
--- There are two message parameters, one for value < 1 and one for value >= 1.
--- In the example num_of_religion, value is interpreted as a percentage of
--- provinces if less than 1, or a number of provinces otherwise. These require
--- rather different messages.
---
--- We additionally attempt to localize the RHS of "what". If it has no
--- localization string, it gets wrapped in a @<tt>@ element instead.
-
--- convenience synonym
-tryLoc :: (IsGameData (GameData g), Monad m) => Text -> PPT g m (Maybe Text)
-tryLoc = getGameL10nIfPresent
-
--- | Get icon and localization for the atom given. Return @mempty@ if there is
--- no icon, and wrapped in @<tt>@ tags if there is no localization.
-tryLocAndIcon :: (IsGameData (GameData g), Monad m) => Text -> PPT g m (Text,Text)
-tryLocAndIcon atom = do
-    loc <- tryLoc atom
-    return (maybe mempty id (Just (iconText atom)),
-            maybe ("<tt>" <> atom <> "</tt>") id loc)
-
-data TextValue = TextValue
-        {   tv_what :: Maybe Text
-        ,   tv_value :: Maybe Double
-        }
-newTV :: TextValue
-newTV = TextValue Nothing Nothing
-textValue :: forall g m. (IsGameState (GameState g), Monad m) =>
-    Text                                             -- ^ Label for "what"
-        -> Text                                      -- ^ Label for "how much"
-        -> (Text -> Text -> Double -> ScriptMessage) -- ^ Message constructor, if abs value < 1
-        -> (Text -> Text -> Double -> ScriptMessage) -- ^ Message constructor, if abs value >= 1
-        -> (Text -> PPT g m (Text, Text)) -- ^ Action to localize and get icon (applied to RHS of "what")
-        -> StatementHandler g m
-textValue whatlabel vallabel smallmsg bigmsg loc stmt@[pdx| %_ = @scr |]
-    = msgToPP =<< pp_tv (foldl' addLine newTV scr)
-    where
-        addLine :: TextValue -> GenericStatement -> TextValue
-        addLine tv [pdx| $label = ?what |] | label == whatlabel
-            = tv { tv_what = Just what }
-        addLine tv [pdx| $label = !val |] | label == vallabel
-            = tv { tv_value = Just val }
-        addLine nor _ = nor
-        pp_tv :: TextValue -> PPT g m ScriptMessage
-        pp_tv tv = case (tv_what tv, tv_value tv) of
-            (Just what, Just value) -> do
-                (what_icon, what_loc) <- loc what
-                return $ (if abs value < 1 then smallmsg else bigmsg) what_icon what_loc value
-            _ -> return $ preMessage stmt
-textValue _ _ _ _ _ stmt = preStatement stmt
-
--- | Statements of the form
--- @
---      has_trade_modifier = {
---          who = ROOT
---          name = merchant_recalled
---      }
--- @
-data TextAtom = TextAtom
-        {   ta_what :: Maybe Text
-        ,   ta_atom :: Maybe Text
-        }
-newTA :: TextAtom
-newTA = TextAtom Nothing Nothing
-textAtom :: forall g m. (IsGameData (GameData g),
-                         IsGameState (GameState g),
-                         Monad m) =>
-    Text -- ^ Label for "what" (e.g. "who")
-        -> Text -- ^ Label for atom (e.g. "name")
-        -> (Text -> Text -> Text -> ScriptMessage) -- ^ Message constructor
-        -> (Text -> PPT g m (Maybe Text)) -- ^ Action to localize, get icon, etc. (applied to RHS of "what")
-        -> StatementHandler g m
-textAtom whatlabel atomlabel msg loc stmt@[pdx| %_ = @scr |]
-    = msgToPP =<< pp_ta (foldl' addLine newTA scr)
-    where
-        addLine :: TextAtom -> GenericStatement -> TextAtom
-        addLine ta [pdx| $label = ?what |]
-            | label == whatlabel
-            = ta { ta_what = Just what }
-        addLine ta [pdx| $label = ?at |]
-            | label == atomlabel
-            = ta { ta_atom = Just at }
-        addLine nor _ = nor
-        pp_ta :: TextAtom -> PPT g m ScriptMessage
-        pp_ta ta = case (ta_what ta, ta_atom ta) of
-            (Just what, Just atom) -> do
-                mwhat_loc <- loc what
-                atom_loc <- getGameL10n atom
-                let what_icon = iconText what
-                    what_loc = fromMaybe ("<tt>" <> what <> "</tt>") mwhat_loc
-                return $ msg what_icon what_loc atom_loc
-            _ -> return $ preMessage stmt
-textAtom _ _ _ _ stmt = preStatement stmt
-
--- AI decision factors
-
--- | Extract the appropriate message(s) from an @ai_will_do@ clause.
-ppAiWillDo :: (EU4Info g, Monad m) => AIWillDo -> PPT g m IndentedMessages
-ppAiWillDo (AIWillDo mbase mods) = do
-    mods_pp'd <- fold <$> traverse ppAiMod mods
-    let baseWtMsg = case mbase of
-            Nothing -> MsgNoBaseWeight
-            Just base -> MsgAIBaseWeight base
-    iBaseWtMsg <- msgToPP baseWtMsg
-    return $ iBaseWtMsg ++ mods_pp'd
-
--- | Extract the appropriate message(s) from a @modifier@ section within an
--- @ai_will_do@ clause.
-ppAiMod :: (EU4Info g, Monad m) => AIModifier -> PPT g m IndentedMessages
-ppAiMod (AIModifier (Just multiplier) triggers) = do
-    triggers_pp'd <- ppMany triggers
-    case triggers_pp'd of
-        [(i, triggerMsg)] -> do
-            triggerText <- messageText triggerMsg
-            return [(i, MsgAIFactorOneline triggerText multiplier)]
-        _ -> withCurrentIndentZero $ \i -> return $
-            (i, MsgAIFactorHeader multiplier)
-            : map (first succ) triggers_pp'd -- indent up
-ppAiMod (AIModifier Nothing _) =
-    plainMsg "(missing multiplier for this factor)"
-
----------------------------------
--- Specific statement handlers --
----------------------------------
-
--- Factions.
--- We want to use the faction influence icons, not the faction icons, so
--- textValue unfortunately doesn't work here.
-
--- | Convert the atom used in scripts for a faction to the corresponding icon
--- key for its influence.
-facInfluence_iconkey :: Text -> Maybe Text
-facInfluence_iconkey fac = case fac of
-        -- Celestial empire
-        "enuchs" {- sic -} -> Just "eunuchs influence"
-        "temples"          -> Just "temples influence"
-        "bureaucrats"      -> Just "bureaucrats influence"
-        -- Merchant republic
-        "mr_aristocrats"   -> Just "aristocrats influence"
-        "mr_guilds"        -> Just "guilds influence"
-        "mr_traders"       -> Just "traders influence"
-        -- Revolutionary republic
-        "rr_jacobins"      -> Just "jacobin influence"
-        "rr_royalists"     -> Just "royalist influence"
-        "rr_girondists"    -> Just "girondist influence"
-        _ {- unknown -}    -> Nothing
-
--- | Convert the atom used in scripts for a faction to the corresponding icon
--- key.
-fac_iconkey :: Text -> Maybe Text
-fac_iconkey fac = case fac of
-        -- Celestial empire
-        "enuchs" {- sic -} -> Just "eunuchs"
-        "temples"          -> Just "temples"
-        "bureaucrats"      -> Just "bureaucrats"
-        -- Merchant republic
-        "mr_aristocrats"   -> Just "aristocrats"
-        "mr_guilds"        -> Just "guilds"
-        "mr_traders"       -> Just "traders"
-        -- Revolutionary republic
-        "rr_jacobins"      -> Just "jacobins"
-        "rr_royalists"     -> Just "royalists"
-        "rr_girondists"    -> Just "girondists"
-        _ {- unknown -}    -> Nothing
-
-data FactionInfluence = FactionInfluence {
-        faction :: Maybe Text
-    ,   influence :: Maybe Double
-    }
--- | Empty 'FactionInfluence'
-newInfluence :: FactionInfluence
-newInfluence = FactionInfluence Nothing Nothing
--- | Handler for adding faction influence.
-factionInfluence :: (IsGameData (GameData g),
-                     IsGameState (GameState g),
-                     Monad m) => StatementHandler g m
-factionInfluence stmt@[pdx| %_ = @scr |]
-    = msgToPP =<< pp_influence (foldl' addField newInfluence scr)
-    where
-        pp_influence inf = case (faction inf, influence inf) of
-            (Just fac, Just infl) ->
-                let fac_icon = maybe ("<!-- " <> fac <> " -->") iconText (facInfluence_iconkey fac)
-                in do
-                    fac_loc <- getGameL10n fac
-                    return $ MsgFactionGainInfluence fac_icon fac_loc infl
-            _ -> return $ preMessage stmt
-        addField :: FactionInfluence -> GenericStatement -> FactionInfluence
-        addField inf [pdx| faction   = ?fac |] = inf { faction = Just fac }
-        addField inf [pdx| influence = !amt |] = inf { influence = Just amt }
-        addField inf _ = inf -- unknown statement
-factionInfluence stmt = preStatement stmt
-
--- | Handler for trigger checking which faction is in power.
-factionInPower :: (IsGameData (GameData g),
-                   IsGameState (GameState g),
-                   Monad m) => StatementHandler g m
-factionInPower [pdx| %_ = ?fac |] | Just facKey <- fac_iconkey fac
-    = do fac_loc <- getGameL10n fac
-         msgToPP $ MsgFactionInPower (iconText facKey) fac_loc
-factionInPower stmt = preStatement stmt
-
--- Modifiers
-
-data Modifier = Modifier {
-        mod_name :: Maybe Text
-    ,   mod_key :: Maybe Text
-    ,   mod_who :: Maybe Text
-    ,   mod_duration :: Maybe Double
-    ,   mod_power :: Maybe Double
-    } deriving Show
-newModifier :: Modifier
-newModifier = Modifier Nothing Nothing Nothing Nothing Nothing
-
-addModifierLine :: Modifier -> GenericStatement -> Modifier
-addModifierLine apm [pdx| name     = ?name     |] = apm { mod_name = Just name }
-addModifierLine apm [pdx| key      = ?key      |] = apm { mod_key = Just key }
-addModifierLine apm [pdx| who      = ?tag      |] = apm { mod_who = Just tag }
-addModifierLine apm [pdx| duration = !duration |] = apm { mod_duration = Just duration }
-addModifierLine apm [pdx| power    = !power    |] = apm { mod_power = Just power }
-addModifierLine apm _ = apm -- e.g. hidden = yes
-
-maybeM :: Monad m => (a -> m b) -> Maybe a -> m (Maybe b)
-maybeM f = maybe (return Nothing) (liftM Just . f)
-
-addModifier :: (IsGameData (GameData g),
-                IsGameState (GameState g),
-                Monad m) =>
-    ScriptMessage -> StatementHandler g m
-addModifier kind stmt@(Statement _ OpEq (CompoundRhs scr)) = msgToPP =<<
-    let modifier = foldl' addModifierLine newModifier scr
-    in if isJust (mod_name modifier) || isJust (mod_key modifier) then do
-        let mkey = mod_key modifier
-            mname = mod_name modifier
-        tkind <- messageText kind
-        mwho <- maybe (return Nothing) (fmap (Just . Doc.doc2text) . flag) (mod_who modifier)
-        mname_loc <- maybeM getGameL10n mname
-        mkey_loc <- maybeM getGameL10n mkey
-        let mdur = mod_duration modifier
-            mname_or_key = maybe mkey Just mname
-            mname_or_key_loc = maybe mkey_loc Just mname_loc
-
-        return $ case mname_or_key of
-            Just modid ->
-                -- default presented name to mod id
-                let name_loc = fromMaybe modid mname_or_key_loc
-                in case (mwho, mod_power modifier, mdur) of
-                    (Nothing,  Nothing,  Nothing)  -> MsgGainMod modid tkind name_loc
-                    (Nothing,  Nothing,  Just dur) -> MsgGainModDur modid tkind name_loc dur
-                    (Nothing,  Just pow, Nothing)  -> MsgGainModPow modid tkind name_loc pow
-                    (Nothing,  Just pow, Just dur) -> MsgGainModPowDur modid tkind name_loc pow dur
-                    (Just who, Nothing,  Nothing)  -> MsgActorGainsMod modid who tkind name_loc
-                    (Just who, Nothing,  Just dur) -> MsgActorGainsModDur modid who tkind name_loc dur
-                    (Just who, Just pow, Nothing)  -> MsgActorGainsModPow modid who tkind name_loc pow
-                    (Just who, Just pow, Just dur) -> MsgActorGainsModPowDur modid who tkind name_loc pow dur
-            _ -> preMessage stmt -- Must have mod id
-    else return (preMessage stmt)
-addModifier _ stmt = preStatement stmt
-
--- Add core
-
--- "add_core = <n>" in country scope means "Gain core on <localize PROVn>"
--- "add_core = <tag>" in province scope means "<localize tag> gains core"
-addCore :: (IsGameData (GameData g),
-            IsGameState (GameState g),
-            Monad m) => StatementHandler g m
-addCore (Statement _ OpEq (textRhs -> Just tag)) = msgToPP =<< do -- tag
-    tagflag <- flagText tag
-    return $ MsgTagGainsCore tagflag
-addCore (Statement _ OpEq (floatRhs -> Just num)) = msgToPP =<< do -- province
-    prov <- getProvLoc num
-    return $ MsgGainCoreOnProvince prov
-addCore stmt = preStatement stmt
-
--- Opinions
-
--- Add an opinion modifier towards someone (for a number of years).
-data AddOpinion = AddOpinion {
-        op_who :: Maybe (Either Text (Text, Text))
-    ,   op_modifier :: Maybe Text
-    ,   op_years :: Maybe Double
-    } deriving Show
-newAddOpinion :: AddOpinion
-newAddOpinion = AddOpinion Nothing Nothing Nothing
-
-opinion :: (IsGameData (GameData g), IsGameState (GameState g), Monad m) =>
-    (Text -> Text -> Text -> ScriptMessage)
-        -> (Text -> Text -> Text -> Double -> ScriptMessage)
-        -> StatementHandler g m
-opinion msgIndef msgDur stmt@(Statement _ OpEq (CompoundRhs scr))
-    = msgToPP =<< pp_add_opinion (foldl' addLine newAddOpinion scr)
-    where
-        addLine :: AddOpinion -> GenericStatement -> AddOpinion
-        addLine op [pdx| who           = $tag         |] = op { op_who = Just (Left tag) }
-        addLine op [pdx| who           = $vartag:$var |] = op { op_who = Just (Right (vartag, var)) }
-        addLine op [pdx| modifier      = ?label       |] = op { op_modifier = Just label }
-        addLine op [pdx| years         = !n           |] = op { op_years = Just n }
-        -- following two for add_mutual_opinion_modifier_effect
-        addLine op [pdx| scope_country = $tag         |] = op { op_who = Just (Left tag) }
-        addLine op [pdx| scope_country = $vartag:$var |] = op { op_who = Just (Right (vartag, var)) }
-        addLine op [pdx| opinion_modifier = ?label    |] = op { op_modifier = Just label }
-        addLine op _ = op
-        pp_add_opinion op = case (op_who op, op_modifier op) of
-            (Just ewhom, Just modifier) -> do
-                mwhomflag <- eflag ewhom
-                mod_loc <- getGameL10n modifier
-                case (mwhomflag, op_years op) of
-                    (Just whomflag, Nothing) -> return $ msgIndef modifier mod_loc whomflag
-                    (Just whomflag, Just years) -> return $ msgDur modifier mod_loc whomflag years
-                    _ -> return (preMessage stmt)
-            _ -> trace ("opinion: who or modifier missing: " ++ show stmt) $ return (preMessage stmt)
-opinion _ _ stmt = preStatement stmt
-
-data HasOpinion = HasOpinion
-        {   hop_who :: Maybe Text
-        ,   hop_value :: Maybe Double
-        }
-newHasOpinion :: HasOpinion
-newHasOpinion = HasOpinion Nothing Nothing
-hasOpinion :: forall g m. (IsGameData (GameData g),
-                           IsGameState (GameState g),
-                           Monad m) => StatementHandler g m
-hasOpinion stmt@(Statement _ OpEq (CompoundRhs scr))
-    = msgToPP =<< pp_hasOpinion (foldl' addLine newHasOpinion scr)
-    where
-        addLine :: HasOpinion -> GenericStatement -> HasOpinion
-        addLine hop [pdx| who   = ?who |] = hop { hop_who = Just who }
-        addLine hop [pdx| value = !val |] = hop { hop_value = Just val }
-        addLine hop _ = trace "warning: unrecognized has_opinion clause" hop
-        pp_hasOpinion :: HasOpinion -> PPT g m ScriptMessage
-        pp_hasOpinion hop = case (hop_who hop, hop_value hop) of
-            (Just who, Just value) -> do
-                who_flag <- flag who
-                return (MsgHasOpinion value (Doc.doc2text who_flag))
-            _ -> return (preMessage stmt)
-hasOpinion stmt = preStatement stmt
-
--- Rebels
-
--- Render a rebel type atom (e.g. anti_tax_rebels) as their name and icon key.
--- This is needed because all religious rebels localize as simply "Religious" -
--- we want to be more specific.
-rebel_loc :: HashMap Text (Text,Text)
-rebel_loc = HM.fromList
-        [("polish_noble_rebels",    ("Magnates", "magnates"))
-        ,("lollard_rebels",         ("Lollard zealots", "lollards"))
-        ,("catholic_rebels",        ("Catholic zealots", "catholic zealots"))
-        ,("protestant_rebels",      ("Protestant zealots", "protestant zealots"))
-        ,("reformed_rebels",        ("Reformed zealots", "reformed zealots"))
-        ,("orthodox_rebels",        ("Orthodox zealots", "orthodox zealots"))
-        ,("sunni_rebels",           ("Sunni zealots", "sunni zealots"))
-        ,("shiite_rebels",          ("Shiite zealots", "shiite zealots"))
-        ,("buddhism_rebels",        ("Buddhist zealots", "buddhist zealots"))
-        ,("mahayana_rebels",        ("Mahayana zealots", "mahayana zealots"))
-        ,("vajrayana_rebels",       ("Vajrayana zealots", "vajrayana zealots"))
-        ,("hinduism_rebels",        ("Hindu zealots", "hindu zealots"))
-        ,("confucianism_rebels",    ("Confucian zealots", "confucian zealots"))
-        ,("shinto_rebels",          ("Shinto zealots", "shinto zealots"))
-        ,("animism_rebels",         ("Animist zealots", "animist zealots"))
-        ,("shamanism_rebels",       ("Shamanist zealots", "shamanist zealots"))
-        ,("totemism_rebels",        ("Totemist zealots", "totemist zealots"))
-        ,("coptic_rebels",          ("Coptic zealots", "coptic zealots"))
-        ,("ibadi_rebels",           ("Ibadi zealots", "ibadi zealots"))
-        ,("sikhism_rebels",         ("Sikh zealots", "sikh zealots"))
-        ,("jewish_rebels",          ("Jewish zealots", "jewish zealots"))
-        ,("norse_pagan_reformed_rebels", ("Norse zealots", "norse zealots"))
-        ,("inti_rebels",            ("Inti zealots", "inti zealots"))
-        ,("maya_rebels",            ("Maya zealots", "maya zealots"))
-        ,("nahuatl_rebels",         ("Nahuatl zealots", "nahuatl zealots"))
-        ,("tengri_pagan_reformed_rebels", ("Tengri zealots", "tengri zealots"))
-        ,("zoroastrian_rebels",     ("Zoroastrian zealots", "zoroastrian zealots"))
-        ,("ikko_ikki_rebels",       ("Ikko-Ikkis", "ikko-ikkis"))
-        ,("ronin_rebels",           ("Ronin rebels", "ronin"))
-        ,("reactionary_rebels",     ("Reactionaries", "reactionaries"))
-        ,("anti_tax_rebels",        ("Peasant rabble", "peasants"))
-        ,("revolutionary_rebels",   ("Revolutionaries", "revolutionaries"))
-        ,("heretic_rebels",         ("Heretics", "heretics"))
-        ,("religious_rebels",       ("Religious zealots", "religious zealots"))
-        ,("nationalist_rebels",     ("Separatist rebels", "separatists"))
-        ,("noble_rebels",           ("Noble rebels", "noble rebels"))
-        ,("colonial_rebels",        ("Colonial rebels", "colonial rebels")) -- ??
-        ,("patriot_rebels",         ("Patriot rebels", "patriot"))
-        ,("pretender_rebels",       ("Pretender rebels", "pretender"))
-        ,("colonial_patriot_rebels", ("Colonial patriot", "colonial patriot")) -- ??
-        ,("particularist_rebels",   ("Particularist rebels", "particularist"))
-        ,("nationalist_rebels",   ("Nationalist rebels", "separatists"))
-        ]
-
--- Spawn a rebel stack.
-data SpawnRebels = SpawnRebels {
-        rebelType :: Maybe Text
-    ,   rebelSize :: Maybe Double
-    ,   friend :: Maybe Text
-    ,   win :: Bool
-    ,   sr_unrest :: Maybe Double -- rebel faction progress
-    ,   sr_leader :: Maybe Text
-    } deriving Show
-newSpawnRebels :: SpawnRebels
-newSpawnRebels = SpawnRebels Nothing Nothing Nothing False Nothing Nothing
-
-spawnRebels :: forall g m. (IsGameData (GameData g),
-                            IsGameState (GameState g),
-                            Monad m) =>
-    Maybe Text -> StatementHandler g m
-spawnRebels mtype stmt = msgToPP =<< spawnRebels' mtype stmt where
-    spawnRebels' Nothing (Statement _ OpEq (CompoundRhs scr))
-        = pp_spawnRebels $ foldl' addLine newSpawnRebels scr
-    spawnRebels' rtype (Statement _ OpEq (floatRhs -> Just size))
-        = pp_spawnRebels $ newSpawnRebels { rebelType = rtype, rebelSize = Just size }
-    spawnRebels' _ stmt' = return (preMessage stmt')
-
-    addLine :: SpawnRebels -> GenericStatement -> SpawnRebels
-    addLine op [pdx| type   = $tag  |] = op { rebelType = Just tag }
-    addLine op [pdx| size   = !n    |] = op { rebelSize = Just n }
-    addLine op [pdx| friend = $tag  |] = op { friend = Just tag }
-    addLine op [pdx| win    = yes   |] = op { win = True }
-    addLine op [pdx| unrest = !n    |] = op { sr_unrest = Just n }
-    addLine op [pdx| leader = ?name |] = op { sr_leader = Just name }
-    addLine op _ = op
-
-    pp_spawnRebels :: SpawnRebels -> PPT g m ScriptMessage
-    pp_spawnRebels reb
-        = case rebelSize reb of
-            Just size -> do
-                let rtype_loc_icon = flip HM.lookup rebel_loc =<< rebelType reb
-                friendText <- case friend reb of
-                    Just thefriend -> do
-                        cflag <- flagText thefriend
-                        mtext <- messageText (MsgRebelsFriendlyTo cflag)
-                        return (" (" <> mtext <> ")")
-                    Nothing -> return ""
-                leaderText <- case sr_leader reb of
-                    Just leader -> do
-                        mtext <- messageText (MsgRebelsLedBy leader)
-                        return (" (" <> mtext <> ")")
-                    Nothing -> return ""
-                progressText <- case sr_unrest reb of
-                    Just unrest -> do
-                        mtext <- messageText (MsgRebelsGainProgress unrest)
-                        return (" (" <> mtext <> ")")
-                    Nothing -> return ""
-                return $ MsgSpawnRebels
-                            (maybe "" (\(ty, ty_icon) -> iconText ty_icon <> " " <> ty) rtype_loc_icon)
-                            size
-                            friendText
-                            leaderText
-                            (win reb)
-                            progressText
-            _ -> return $ preMessage stmt
-
-hasSpawnedRebels :: (IsGameState (GameState g), Monad m) => StatementHandler g m
-hasSpawnedRebels [pdx| %_ = $rtype |]
-    | Just (rtype_loc, rtype_iconkey) <- HM.lookup rtype rebel_loc
-      = msgToPP $ MsgRebelsHaveRisen (iconText rtype_iconkey) rtype_loc
-hasSpawnedRebels stmt = preStatement stmt
-
-canSpawnRebels :: (IsGameState (GameState g), Monad m) => StatementHandler g m
-canSpawnRebels [pdx| %_ = $rtype |]
-    | Just (rtype_loc, rtype_iconkey) <- HM.lookup rtype rebel_loc
-      = msgToPP (MsgProvinceHasRebels (iconText rtype_iconkey) rtype_loc)
-canSpawnRebels stmt = preStatement stmt
-
--- Events
-
-data TriggerEvent = TriggerEvent
-        { e_id :: Maybe Text
-        , e_title_loc :: Maybe Text
-        , e_days :: Maybe Double
-        }
-newTriggerEvent :: TriggerEvent
-newTriggerEvent = TriggerEvent Nothing Nothing Nothing
-triggerEvent :: forall g m. (EU4Info g, Monad m) => ScriptMessage -> StatementHandler g m
-triggerEvent evtType stmt@[pdx| %_ = @scr |]
-    = msgToPP =<< pp_trigger_event =<< foldM addLine newTriggerEvent scr
-    where
-        addLine :: TriggerEvent -> GenericStatement -> PPT g m TriggerEvent
-        addLine evt [pdx| id = ?!eeid |]
-            | Just eid <- either (\n -> T.pack (show (n::Int))) id <$> eeid
-            = do
-                mevt_t <- getEventTitle eid
-                return evt { e_id = Just eid, e_title_loc = mevt_t }
-        addLine evt [pdx| days = %rhs |]
-            = return evt { e_days = floatRhs rhs }
-        addLine evt _ = return evt
-        pp_trigger_event :: TriggerEvent -> PPT g m ScriptMessage
-        pp_trigger_event evt = do
-            evtType_t <- messageText evtType
-            case e_id evt of
-                Just msgid ->
-                    let loc = fromMaybe msgid (e_title_loc evt)
-                    in case e_days evt of
-                        Just days -> return $ MsgTriggerEventDays evtType_t msgid loc days
-                        Nothing -> return $ MsgTriggerEvent evtType_t msgid loc
-                _ -> return $ preMessage stmt
-triggerEvent _ stmt = preStatement stmt
-
--- Specific values
-
-gainMen :: forall g m. (IsGameState (GameState g), Monad m) => StatementHandler g m
-gainMen [pdx| $head = !amt |]
-    | "add_manpower" <- head = gainMen' ("manpower"::Text) MsgGainMPFrac MsgGainMP 1000
-    | "add_sailors" <- head = gainMen' ("sailors"::Text) MsgGainSailorsFrac MsgGainSailors 1
-    where
-        gainMen' theicon msgFrac msgWhole mult = msgToPP =<<
-            if abs (amt::Double) < 1
-            --  interpret amt as a fraction of max
-            then return $ msgFrac theicon amt
-            --  interpret amt as exact number, multiplied by mult
-            else return $ msgWhole theicon (amt*mult)
-gainMen stmt = preStatement stmt
-
--- Casus belli
-
-data AddCB = AddCB
-    {   acb_target_flag :: Maybe Text
-    ,   acb_type :: Maybe Text
-    ,   acb_type_loc :: Maybe Text
-    ,   acb_months :: Maybe Double
-    }
-newAddCB :: AddCB
-newAddCB = AddCB Nothing Nothing Nothing Nothing
-addCB :: forall g m. (IsGameData (GameData g),
-                      IsGameState (GameState g),
-                      Monad m) =>
-    Bool -- ^ True for add_casus_belli, False for reverse_add_casus_belli
-        -> StatementHandler g m
-addCB direct stmt@[pdx| %_ = @scr |]
-    = msgToPP . pp_add_cb =<< foldM addLine newAddCB scr where
-        addLine :: AddCB -> GenericStatement -> PPT g m AddCB
-        addLine acb [pdx| target = $target |]
-            = (\target_loc -> acb
-                  { acb_target_flag = target_loc })
-              <$> eflag (Left target)
-        addLine acb [pdx| target = $vartag:$var |]
-            = (\target_loc -> acb
-                  { acb_target_flag = target_loc })
-              <$> eflag (Right (vartag, var))
-        addLine acb [pdx| type = $cbtype |]
-            = (\cbtype_loc -> acb
-                  { acb_type = Just cbtype
-                  , acb_type_loc = cbtype_loc })
-              <$> getGameL10nIfPresent cbtype
-        addLine acb [pdx| months = %rhs |]
-            = return $ acb { acb_months = floatRhs rhs }
-        addLine acb _ = return acb
-        pp_add_cb :: AddCB -> ScriptMessage
-        pp_add_cb acb =
-            let msg = if direct then MsgGainCB else MsgReverseGainCB
-                msg_dur = if direct then MsgGainCBDuration else MsgReverseGainCBDuration
-            in case (acb_type acb, acb_type_loc acb,
-                     acb_target_flag acb,
-                     acb_months acb) of
-                (Nothing, _, _, _) -> preMessage stmt -- need CB type
-                (_, _, Nothing, _) -> preMessage stmt -- need target
-                (_, Just cbtype_loc, Just target_flag, Just months) -> msg_dur cbtype_loc target_flag months
-                (Just cbtype, Nothing, Just target_flag, Just months) -> msg_dur cbtype target_flag months
-                (_, Just cbtype_loc, Just target_flag, Nothing) -> msg cbtype_loc target_flag
-                (Just cbtype, Nothing, Just target_flag, Nothing) -> msg cbtype target_flag
-addCB _ stmt = preStatement stmt
-
--- Random
-
-random :: (EU4Info g, Monad m) => StatementHandler g m
-random stmt@[pdx| %_ = @scr |]
-    | (front, back) <- break
-                        (\substmt -> case substmt of
-                            [pdx| chance = %_ |] -> True
-                            _ -> False)
-                        scr
-      , not (null back)
-      , [pdx| %_ = %rhs |] <- head back
-      , Just chance <- floatRhs rhs
-      = compoundMessage
-          (MsgRandomChance chance)
-          [pdx| %undefined = @(front ++ tail back) |]
-    | otherwise = compoundMessage MsgRandom stmt
-random stmt = preStatement stmt
-
--- Advisors
-
-data DefineAdvisor = DefineAdvisor
-    {   da_type :: Maybe Text
-    ,   da_type_loc :: Maybe Text
-    ,   da_name :: Maybe Text
-    ,   da_discount :: Maybe Bool
-    ,   da_location :: Maybe Int
-    ,   da_location_loc :: Maybe Text
-    ,   da_skill :: Maybe Double
-    ,   da_female :: Maybe Bool
-    }
-newDefineAdvisor :: DefineAdvisor
-newDefineAdvisor = DefineAdvisor Nothing Nothing Nothing Nothing Nothing Nothing Nothing Nothing
-
-defineAdvisor :: forall g m. (IsGameData (GameData g),
-                              IsGameState (GameState g),
-                              Monad m) => StatementHandler g m
-defineAdvisor stmt@[pdx| %_ = @scr |]
-    = msgToPP . pp_define_advisor =<< foldM addLine newDefineAdvisor scr where
-        addLine :: DefineAdvisor -> GenericStatement -> PPT g m DefineAdvisor
-        addLine da [pdx| $lhs = %rhs |] = case T.map toLower lhs of
-            "type" ->
-                let mthe_type = case rhs of
-                        GenericRhs a_type Nothing -> Just a_type
-                        StringRhs a_type -> Just a_type
-                        _ -> Nothing
-                in (\mtype_loc -> da
-                        { da_type = mthe_type
-                        , da_type_loc = mtype_loc })
-                   <$> maybe (return Nothing) getGameL10nIfPresent mthe_type
-            "name" -> return $
-                let mthe_name = case rhs of
-                        GenericRhs a_name Nothing -> Just a_name
-                        StringRhs a_name -> Just a_name
-                        _ -> Nothing
-                in da { da_name = mthe_name }
-            "discount" -> return $
-                let yn = case rhs of
-                        GenericRhs yn' Nothing -> Just yn'
-                        StringRhs yn' -> Just yn'
-                        _ -> Nothing
-                in if yn == Just "yes" then da { da_discount = Just True }
-                   else if yn == Just "no" then da { da_discount = Just False }
-                   else da
-            "location" -> do
-                let location_code = floatRhs rhs
-                location_loc <- sequence (getProvLoc <$> location_code)
-                return $ da { da_location = location_code
-                            , da_location_loc = location_loc }
-            "skill" -> return $ da { da_skill = floatRhs rhs }
-            "female" -> return $
-                let yn = case rhs of
-                        GenericRhs yn' Nothing -> Just yn'
-                        StringRhs yn' -> Just yn'
-                        _ -> Nothing
-                in if yn == Just "yes" then da { da_female = Just True }
-                   else if yn == Just "no" then da { da_female = Just False }
-                   else da
-            _ -> return da
-        addLine da _ = return da
-        pp_define_advisor :: DefineAdvisor -> ScriptMessage
-        pp_define_advisor da =
-            case da_skill da of
-                Just skill ->
-                    let mdiscount = da_discount da
-                        discount = fromMaybe False mdiscount
-                        mlocation_loc = da_location_loc da
-                        mlocation = mlocation_loc `mplus` (T.pack . show <$> da_location da)
-                    in case (da_female da,
-                               da_type_loc da,
-                               da_name da,
-                               mlocation) of
-                        (Nothing, Nothing, Nothing, Nothing)
-                            -> (if discount then MsgGainAdvisorDiscount else MsgGainAdvisor) skill
-                        (Nothing, Nothing, Nothing, Just location)
-                            -> (if discount then MsgGainAdvisorLocDiscount else MsgGainAdvisorLoc)
-                                location skill
-                        (Nothing, Nothing, Just name, Nothing)
-                            -> (if discount then MsgGainAdvisorNameDiscount else MsgGainAdvisorName)
-                                name skill
-                        (Nothing, Nothing, Just name, Just location)
-                            -> (if discount then MsgGainAdvisorNameLocDiscount else MsgGainAdvisorNameLoc)
-                                name location skill
-                        (Nothing, Just advtype, Nothing, Nothing)
-                            -> (if discount then MsgGainAdvisorTypeDiscount else MsgGainAdvisorType)
-                                advtype skill
-                        (Nothing, Just advtype, Nothing, Just location)
-                            -> (if discount then MsgGainAdvisorTypeLocDiscount else MsgGainAdvisorTypeLoc)
-                                advtype location skill
-                        (Nothing, Just advtype, Just name, Nothing)
-                            -> (if discount then MsgGainAdvisorTypeNameDiscount else MsgGainAdvisorTypeName)
-                                advtype name skill
-                        (Nothing, Just advtype, Just name, Just location)
-                            -> (if discount then MsgGainAdvisorTypeNameLocDiscount else MsgGainAdvisorTypeNameLoc)
-                                advtype name location skill
-                        (Just female, Nothing, Nothing, Nothing)
-                            -> (if discount then MsgGainFemaleAdvisorDiscount else MsgGainFemaleAdvisor)
-                                female skill
-                        (Just female, Nothing, Nothing, Just location)
-                            -> (if discount then MsgGainFemaleAdvisorLocDiscount else MsgGainFemaleAdvisorLoc)
-                                female location skill
-                        (Just female, Nothing, Just name, Nothing)
-                            -> (if discount then MsgGainFemaleAdvisorNameDiscount else MsgGainFemaleAdvisorName)
-                                female name skill
-                        (Just female, Nothing, Just name, Just location)
-                            -> (if discount then MsgGainFemaleAdvisorNameLocDiscount else MsgGainFemaleAdvisorNameLoc)
-                                female name location skill
-                        (Just female, Just advtype, Nothing, Nothing)
-                            -> (if discount then MsgGainFemaleAdvisorTypeDiscount else MsgGainFemaleAdvisorType)
-                                female advtype skill
-                        (Just female, Just advtype, Nothing, Just location)
-                            -> (if discount then MsgGainFemaleAdvisorTypeLocDiscount else MsgGainFemaleAdvisorTypeLoc)
-                                female advtype location skill
-                        (Just female, Just advtype, Just name, Nothing)
-                            -> (if discount then MsgGainFemaleAdvisorTypeNameDiscount else MsgGainFemaleAdvisorTypeName)
-                                female advtype name skill
-                        (Just female, Just advtype, Just name, Just location)
-                            -> (if discount then MsgGainFemaleAdvisorTypeNameLocDiscount else MsgGainFemaleAdvisorTypeNameLoc)
-                                female advtype name location skill
-                _ -> preMessage stmt
-defineAdvisor stmt = preStatement stmt
-
--- Rulers
-
-data DefineRuler = DefineRuler
-    {   dr_rebel :: Bool
-    ,   dr_name :: Maybe Text
-    ,   dr_dynasty :: Maybe Text -- can be a tag/pronoun
-    ,   dr_age :: Maybe Double
-    ,   dr_female :: Maybe Bool
-    ,   dr_claim :: Maybe Double
-    ,   dr_regency :: Bool
-    ,   dr_adm :: Maybe Int
-    ,   dr_dip :: Maybe Int
-    ,   dr_mil :: Maybe Int
-    ,   dr_fixed :: Bool
-    ,   dr_attach_leader :: Maybe Text
-    }
-newDefineRuler :: DefineRuler
-newDefineRuler = DefineRuler False Nothing Nothing Nothing Nothing Nothing False Nothing Nothing Nothing False Nothing
-
-defineRuler :: forall g m. (IsGameState (GameState g), Monad m) => StatementHandler g m
-defineRuler [pdx| %_ = @scr |]
-    = pp_define_ruler $ foldl' addLine newDefineRuler scr where
-        addLine :: DefineRuler -> GenericStatement -> DefineRuler
-        addLine dr [pdx| $lhs = %rhs |] = case T.map toLower lhs of
-            "rebel" -> case textRhs rhs of
-                Just "yes" -> dr { dr_rebel = True }
-                _ -> dr
-            "name" -> dr { dr_name = textRhs rhs }
-            "dynasty" -> dr { dr_dynasty = textRhs rhs }
-            "age" -> dr { dr_age = floatRhs rhs }
-            "female" -> case textRhs rhs of
-                Just "yes" -> dr { dr_female = Just True }
-                Just "no"  -> dr { dr_female = Just False }
-                _ -> dr
-            "claim" -> dr { dr_claim = floatRhs rhs }
-            "regency" -> case textRhs rhs of
-                Just "yes" -> dr { dr_regency = True }
-                _ -> dr
-            "adm" -> dr { dr_adm = floatRhs rhs }
-            "dip" -> dr { dr_dip = floatRhs rhs }
-            "mil" -> dr { dr_mil = floatRhs rhs }
-            "fixed" -> case textRhs rhs of
-                Just "yes" -> dr { dr_fixed = True }
-                _ -> dr
-            "attach_leader" -> dr { dr_attach_leader = textRhs rhs }
-            _ -> dr
-        addLine dr _ = dr
-        pp_define_ruler :: DefineRuler -> PPT g m IndentedMessages
-        pp_define_ruler    DefineRuler { dr_rebel = True } = msgToPP MsgRebelLeaderRuler
-        pp_define_ruler dr@DefineRuler { dr_regency = regency, dr_attach_leader = mleader } = do
-            body <- indentUp (unfoldM pp_define_ruler_attrib dr)
-            if null body then
-                msgToPP (maybe (MsgNewRuler regency) (MsgNewRulerLeader regency) mleader)
-            else
-                liftA2 (++)
-                    (msgToPP (maybe (MsgNewRulerAttribs regency) (MsgNewRulerLeaderAttribs regency) mleader))
-                    (pure body)
-        pp_define_ruler_attrib :: DefineRuler -> PPT g m (Maybe (IndentedMessage, DefineRuler))
-        -- "Named <foo>"
-        pp_define_ruler_attrib dr@DefineRuler { dr_name = Just name } = do
-            [msg] <- msgToPP (MsgNewRulerName name)
-            return (Just (msg, dr { dr_name = Nothing }))
-        -- "Of the <foo> dynasty"
-        pp_define_ruler_attrib dr@DefineRuler { dr_dynasty = Just dynasty } = do
-            [msg] <- msgToPP (MsgNewRulerDynasty dynasty)
-            return (Just (msg, dr { dr_dynasty = Nothing }))
-        -- "Aged <foo> years"
-        pp_define_ruler_attrib dr@DefineRuler { dr_age = Just age } = do
-            [msg] <- msgToPP (MsgNewRulerAge age)
-            return (Just (msg, dr { dr_age = Nothing }))
-        -- "With {{icon|adm}} <foo> administrative skill"
-        pp_define_ruler_attrib dr@DefineRuler { dr_adm = Just adm, dr_fixed = fixed } = do
-            [msg] <- msgToPP (MsgNewRulerAdm fixed (fromIntegral adm))
-            return (Just (msg, dr { dr_adm = Nothing }))
-        -- "With {{icon|adm}} <foo> diplomatic skill"
-        pp_define_ruler_attrib dr@DefineRuler { dr_dip = Just dip, dr_fixed = fixed } = do
-            [msg] <- msgToPP (MsgNewRulerDip fixed (fromIntegral dip))
-            return (Just (msg, dr { dr_dip = Nothing }))
-        -- "With {{icon|adm}} <foo> military skill"
-        pp_define_ruler_attrib dr@DefineRuler { dr_mil = Just mil, dr_fixed = fixed } = do
-            [msg] <- msgToPP (MsgNewRulerMil fixed (fromIntegral mil))
-            return (Just (msg, dr { dr_mil = Nothing }))
-        -- Nothing left
-        pp_define_ruler_attrib _ = return Nothing
-defineRuler stmt = preStatement stmt
-
--- Building units
-
-data BuildToForcelimit = BuildToForcelimit
-    {   btf_infantry :: Maybe Double
-    ,   btf_cavalry :: Maybe Double
-    ,   btf_artillery :: Maybe Double
-    ,   btf_heavy_ship :: Maybe Double
-    ,   btf_light_ship :: Maybe Double
-    ,   btf_galley :: Maybe Double
-    ,   btf_transport :: Maybe Double
-    }
-newBuildToForcelimit :: BuildToForcelimit
-newBuildToForcelimit = BuildToForcelimit Nothing Nothing Nothing Nothing Nothing Nothing Nothing
-
-buildToForcelimit :: (IsGameState (GameState g), Monad m) => StatementHandler g m
-buildToForcelimit stmt@[pdx| %_ = @scr |]
-    = msgToPP . pp_build_to_forcelimit $ foldl' addLine newBuildToForcelimit scr where
-        addLine :: BuildToForcelimit -> GenericStatement -> BuildToForcelimit
-        addLine dr [pdx| $lhs = !howmuch |]
-            = case T.map toLower lhs of
-                "infantry"   -> dr { btf_infantry   = Just howmuch }
-                "cavalry"    -> dr { btf_cavalry    = Just howmuch }
-                "artillery"  -> dr { btf_artillery  = Just howmuch }
-                "heavy_ship" -> dr { btf_heavy_ship = Just howmuch }
-                "light_ship" -> dr { btf_light_ship = Just howmuch }
-                "galley"     -> dr { btf_galley     = Just howmuch }
-                "transport"  -> dr { btf_transport  = Just howmuch }
-                _ -> dr
-        addLine dr _ = dr
-        pp_build_to_forcelimit :: BuildToForcelimit -> ScriptMessage
-        pp_build_to_forcelimit dr =
-            let has_infantry = isJust (btf_infantry dr)
-                has_cavalry = isJust (btf_cavalry dr)
-                has_artillery = isJust (btf_artillery dr)
-                has_heavy_ship = isJust (btf_heavy_ship dr)
-                has_light_ship = isJust (btf_light_ship dr)
-                has_galley = isJust (btf_galley dr)
-                has_transport = isJust (btf_transport dr)
-                infantry = fromMaybe 0 (btf_infantry dr)
-                cavalry = fromMaybe 0 (btf_cavalry dr)
-                artillery = fromMaybe 0 (btf_artillery dr)
-                heavy_ship = fromMaybe 0 (btf_heavy_ship dr)
-                light_ship = fromMaybe 0 (btf_light_ship dr)
-                galley = fromMaybe 0 (btf_galley dr)
-                transport = fromMaybe 0 (btf_transport dr)
-                has_land = has_infantry || has_cavalry || has_artillery
-                has_navy = has_heavy_ship || has_light_ship || has_galley || has_transport
-            in  if has_land == has_navy then
-                    -- Neither or both. Unlikely, not provided for
-                    preMessage stmt
-                else if has_land then let
-                    infIcon = iconText "infantry"
-                    cavIcon = iconText "cavalry"
-                    artIcon = iconText "artillery"
-                    in MsgBuildToForcelimitLand infIcon infantry
-                                                cavIcon cavalry
-                                                artIcon artillery
-                else let -- has_navy == True
-                    heavyIcon = iconText "heavy ship"
-                    lightIcon = iconText "light ship"
-                    gallIcon = iconText "galley"
-                    transpIcon = iconText "transport"
-                    in MsgBuildToForcelimitNavy heavyIcon heavy_ship
-                                                lightIcon light_ship
-                                                gallIcon galley
-                                                transpIcon transport
-buildToForcelimit stmt = preStatement stmt
-
-data UnitType
-    = UnitInfantry
-    | UnitCavalry
-    | UnitArtillery
-    | UnitHeavyShip
-    | UnitLightShip
-    | UnitGalley
-    | UnitTransport
-data UnitConstruction = UnitConstruction
-    {   uc_amount :: (Maybe Double)
-    ,   uc_type :: (Maybe UnitType)
-    ,   uc_speed :: Double
-    ,   uc_cost :: Double
-    ,   uc_optionalArg :: (Maybe Double)
-    }
-newUnitConstruction :: UnitConstruction
-newUnitConstruction = UnitConstruction Nothing Nothing 1 1 Nothing
-addUnitConstruction :: (IsGameState (GameState g),
-                        Monad m) => Text -> StatementHandler g m
-addUnitConstruction extraArg stmt@[pdx| %_ = @scr |]
-    = ((msgToPP . pp) $ (foldl' addLine newUnitConstruction scr)) where
-        addLine :: UnitConstruction -> GenericStatement -> UnitConstruction
-        addLine acc [pdx| amount = !amt |] = acc { uc_amount = Just amt }
-        addLine acc [pdx| type = heavy_ship |] = acc { uc_type = Just UnitHeavyShip }
-        addLine acc [pdx| type = light_ship |] = acc { uc_type = Just UnitLightShip }
-        addLine acc [pdx| type = galley |] = acc { uc_type = Just UnitGalley }
-        addLine acc [pdx| type = transport |] = acc { uc_type = Just UnitTransport }
-        addLine acc [pdx| speed = !speed |] = acc { uc_speed = speed }
-        addLine acc [pdx| cost = !cost |] = acc { uc_cost = cost }
-        addLine acc _ = acc
-        pp acc = case (uc_amount acc, uc_type acc, uc_speed acc, uc_cost acc, uc_optionalArg acc) of
-            (Just _amount, Just _type, _speed, _cost, _optionalArg) ->
-                (case _type of
-                    UnitHeavyShip -> MsgBuildHeavyShips (iconText "heavy ship")
-                    UnitLightShip -> MsgBuildLightShips (iconText "light ship")
-                    UnitGalley -> MsgBuildGalleys (iconText "galley")
-                    UnitTransport -> MsgBuildTransports (iconText "transport"))
-                _amount _speed _cost
-            _ -> trace "addUnitConstruction: one or more required fields not present"
-                $ preMessage stmt
-addUnitConstruction _ stmt = preStatement stmt
-
--- War
-
-data DeclareWarWithCB = DeclareWarWithCB
-    {   dwcb_who :: Maybe Text
-    ,   dwcb_cb :: Maybe Text
-    }
-newDeclareWarWithCB :: DeclareWarWithCB
-newDeclareWarWithCB = DeclareWarWithCB Nothing Nothing
-
-declareWarWithCB :: forall g m. (IsGameData (GameData g),
-                                 IsGameState (GameState g),
-                                 Monad m) => StatementHandler g m
-declareWarWithCB stmt@[pdx| %_ = @scr |]
-    = msgToPP =<< pp_declare_war_with_cb (foldl' addLine newDeclareWarWithCB scr) where
-        addLine :: DeclareWarWithCB -> GenericStatement -> DeclareWarWithCB
-        addLine dwcb [pdx| $lhs = $rhs |]
-            = case T.map toLower lhs of
-                "who"         -> dwcb { dwcb_who = Just rhs }
-                "casus_belli" -> dwcb { dwcb_cb  = Just rhs }
-                _ -> dwcb
-        addLine dwcb _ = dwcb
-        pp_declare_war_with_cb :: DeclareWarWithCB -> PPT g m ScriptMessage
-        pp_declare_war_with_cb dwcb
-              = case (dwcb_who dwcb, dwcb_cb dwcb) of
-                (Just who, Just cb) -> do
-                    whoflag <- Doc.doc2text <$> flag who
-                    cb_loc <- getGameL10n cb
-                    return (MsgDeclareWarWithCB whoflag cb_loc)
-                _ -> return $ preMessage stmt
-declareWarWithCB stmt = preStatement stmt
-
--- DLC
-
-hasDlc :: (IsGameState (GameState g), Monad m) => StatementHandler g m
-hasDlc [pdx| %_ = ?dlc |]
-    = msgToPP $ MsgHasDLC dlc_icon dlc
-    where
-        mdlc_key = HM.lookup dlc . HM.fromList $
-            [("Conquest of Paradise", "cop")
-            ,("Wealth of Nations", "won")
-            ,("Res Publica", "rp")
-            ,("Art of War", "aow")
-            ,("El Dorado", "ed")
-            ,("Common Sense", "cs")
-            ,("The Cossacks", "cos")
-            ,("Mare Nostrum", "mn")
-            ,("Rights of Man", "rom")
-            ]
-        dlc_icon = maybe "" iconText mdlc_key
-hasDlc stmt = preStatement stmt
-
--- Estates
-
-data EstateInfluenceModifier = EstateInfluenceModifier {
-        eim_estate :: Maybe Text
-    ,   eim_modifier :: Maybe Text
-    }
-newEIM :: EstateInfluenceModifier
-newEIM = EstateInfluenceModifier Nothing Nothing
-hasEstateInfluenceModifier :: (IsGameData (GameData g),
-                               IsGameState (GameState g),
-                               Monad m) => StatementHandler g m
-hasEstateInfluenceModifier stmt@[pdx| %_ = @scr |]
-    = msgToPP =<< pp_eim (foldl' addField newEIM scr)
-    where
-        addField :: EstateInfluenceModifier -> GenericStatement -> EstateInfluenceModifier
-        addField inf [pdx| estate   = $est      |] = inf { eim_estate = Just est }
-        addField inf [pdx| modifier = $modifier |] = inf { eim_modifier = Just modifier }
-        addField inf _ = inf -- unknown statement
-        pp_eim inf = case (eim_estate inf, eim_modifier inf) of
-            (Just est, Just modifier) -> do
-                loc_est <- getGameL10n est
-                loc_mod <- getGameL10n modifier
-                return $ MsgEstateHasInfluenceModifier (iconText est) loc_est loc_mod
-            _ -> return (preMessage stmt)
-hasEstateInfluenceModifier stmt = preStatement stmt
-
-data AddEstateInfluenceModifier = AddEstateInfluenceModifier {
-        aeim_estate :: Maybe Text
-    ,   aeim_desc :: Maybe Text
-    ,   aeim_influence :: Maybe Double
-    ,   aeim_duration :: Maybe Double
-    } deriving Show
-newAddEstateInfluenceModifier :: AddEstateInfluenceModifier
-newAddEstateInfluenceModifier = AddEstateInfluenceModifier Nothing Nothing Nothing Nothing
-
-timeOrIndef :: (IsGameData (GameData g), Monad m) => Double -> PPT g m Text
-timeOrIndef n = if n < 0 then messageText MsgIndefinitely else messageText (MsgForDays n)
-
-estateInfluenceModifier :: forall g m. (IsGameData (GameData g),
-                                        IsGameState (GameState g),
-                                        Monad m) =>
-    (Text -> Text -> Text -> Double -> Text -> ScriptMessage)
-        -> StatementHandler g m
-estateInfluenceModifier msg stmt@[pdx| %_ = @scr |]
-    = msgToPP =<< pp_eim (foldl' addLine newAddEstateInfluenceModifier scr)
-    where
-        addLine :: AddEstateInfluenceModifier -> GenericStatement -> AddEstateInfluenceModifier
-        addLine aeim [pdx| estate    = $estate   |] = aeim { aeim_estate = Just estate }
-        addLine aeim [pdx| desc      = $desc     |] = aeim { aeim_desc = Just desc }
-        addLine aeim [pdx| influence = !inf      |] = aeim { aeim_influence = Just inf }
-        addLine aeim [pdx| duration  = !duration |] = aeim { aeim_duration = Just duration }
-        addLine aeim _ = aeim
-        pp_eim :: AddEstateInfluenceModifier -> PPT g m ScriptMessage
-        pp_eim aeim
-            = case (aeim_estate aeim, aeim_desc aeim, aeim_influence aeim, aeim_duration aeim) of
-                (Just estate, Just desc, Just inf, Just duration) -> do
-                    let estate_icon = iconText estate
-                    estate_loc <- getGameL10n estate
-                    desc_loc <- getGameL10n desc
-                    dur <- timeOrIndef duration
-                    return (msg estate_icon estate_loc desc_loc inf dur)
-                _ -> return (preMessage stmt)
-estateInfluenceModifier _ stmt = preStatement stmt
-
--- Trigger switch
-
-triggerSwitch :: (EU4Info g, Monad m) => StatementHandler g m
--- A trigger switch must be of the form
--- trigger_switch = {
---  on_trigger = <statement lhs>
---  <statement rhs> = {
---      <actions>
---  }
--- }
--- where the <statement rhs> block may be repeated several times.
-triggerSwitch stmt@(Statement _ OpEq (CompoundRhs
-                    ([pdx| on_trigger = $condlhs |] -- assume this is first statement
-                    :clauses))) = do
-            statementsMsgs <- indentUp $ forM clauses $ \clause -> case clause of
-                -- using next indent level, for each block <condrhs> = { ... }:
-                [pdx| $condrhs = @action |] -> do
-                    -- construct a fake condition to pp
-                    let cond = [pdx| $condlhs = $condrhs |]
-                    ((_, guardMsg):_) <- ppOne cond -- XXX: match may fail (but shouldn't)
-                    guardText <- messageText guardMsg
-                    -- pp the rest of the block, at the next level
-                    statementMsgs <- indentUp (ppMany action)
-                    withCurrentIndent $ \i -> return $ (i, MsgTriggerSwitchClause guardText) : statementMsgs
-                _ -> preStatement stmt
-            withCurrentIndent $ \i -> return $ (i, MsgTriggerSwitch) : concat statementsMsgs
-triggerSwitch stmt = preStatement stmt
-
--- | Handle @calc_true_if@ clauses, of the following form:
--- 
--- @
---  calc_true_if = {
---       <conditions>
---       amount = N
---  }
--- @
---
--- This tests the conditions, and returns true if at least N of them are true.
--- They can be individual conditions, e.g. from @celestial_empire_events.3@:
---
--- @
---  calc_true_if = {
---      accepted_culture = manchu
---      accepted_culture = chihan
---      accepted_culture = miao
---      accepted_culture = cantonese
---      ... etc. ...
---      amount = 2
---   }
--- @
---
--- or a single "all" scope, e.g. from @court_and_country_events.3@:
---
--- @
---  calc_true_if = {
---      all_core_province = {
---          owned_by = ROOT
---          culture = PREV
---      }
---      amount = 5
---  }
--- @
---
--- We expect the @amount@ clause to come last.
-calcTrueIf :: (EU4Info g, Monad m) => StatementHandler g m
-calcTrueIf stmt@[pdx| %_ = @stmts |]
-    | Just (conds, [pdx| amount = !count |]) <- unsnoc stmts
-    = do
-        stmtMessages <- ppMany conds
-        withCurrentIndent $ \i ->
-            return $ (i, MsgCalcTrueIf count) : stmtMessages
-calcTrueIf stmt = preStatement stmt
-
--- Heirs
-
-data Heir = Heir
-        {   heir_dynasty :: Maybe Text
-        ,   heir_claim :: Maybe Double
-        ,   heir_age :: Maybe Double
-        }
-newHeir :: Heir
-newHeir = Heir Nothing Nothing Nothing
-defineHeir :: forall g m. (IsGameData (GameData g),
-                           IsGameState (GameState g),
-                           Monad m) => StatementHandler g m
-defineHeir [pdx| %_ = @scr |]
-    = msgToPP =<< pp_heir (foldl' addLine newHeir scr)
-    where
-        addLine :: Heir -> GenericStatement -> Heir
-        addLine heir [pdx| dynasty = $dynasty |] = heir { heir_dynasty = Just dynasty }
-        addLine heir [pdx| claim   = !claim   |] = heir { heir_claim = Just claim }
-        addLine heir [pdx| age     = !age     |] = heir { heir_age = Just age }
-        addLine heir _ = heir
-        pp_heir :: IsGameData (GameData g) => Heir -> PPT g m ScriptMessage
-        pp_heir heir = do
-            dynasty_flag <- fmap Doc.doc2text <$> maybeM flag (heir_dynasty heir)
-            case (heir_age heir, dynasty_flag, heir_claim heir) of
-                (Nothing,  Nothing,   Nothing)     -> return $ MsgNewHeir
-                (Nothing,  Nothing,   Just claim)  -> return $ MsgNewHeirClaim claim
-                (Nothing,  Just cflag, Nothing)     -> return $ MsgNewHeirDynasty cflag
-                (Nothing,  Just cflag, Just claim)  -> return $ MsgNewHeirDynastyClaim cflag claim
-                (Just age, Nothing,   Nothing)     -> return $ MsgNewHeirAge age
-                (Just age, Nothing,   Just claim)  -> return $ MsgNewHeirAgeClaim age claim
-                (Just age, Just cflag, Nothing)    -> return $ MsgNewHeirAgeFlag age cflag
-                (Just age, Just cflag, Just claim) -> return $ MsgNewHeirAgeFlagClaim age cflag claim
-defineHeir stmt = preStatement stmt
-
--- Holy Roman Empire
-
--- Assume 1 <= n <= 8
-hreReformLoc :: (IsGameData (GameData g), Monad m) => Int -> PPT g m Text
-hreReformLoc n = getGameL10n $ case n of
-    1 -> "reichsreform_title"
-    2 -> "reichsregiment_title"
-    3 -> "hofgericht_title"
-    4 -> "gemeinerpfennig_title"
-    5 -> "landfriede_title"
-    6 -> "erbkaisertum_title"
-    7 -> "privilegia_de_non_appelando_title"
-    8 -> "renovatio_title"
-    _ -> error "called hreReformLoc with n < 1 or n > 8"
-
-hreReformLevel :: (IsGameData (GameData g),
-                   IsGameState (GameState g),
-                   Monad m) => StatementHandler g m
-hreReformLevel [pdx| %_ = !level |] | level >= 0, level <= 8
-    = if level == 0
-        then msgToPP MsgNoHREReforms
-        else msgToPP . MsgHREPassedReform =<< hreReformLoc level
-hreReformLevel stmt = preStatement stmt
-
--- Religion
-
-religionYears :: (IsGameData (GameData g),
-                  IsGameState (GameState g),
-                  Monad m) => StatementHandler g m
-religionYears [pdx| %_ = { $rel = !years } |]
-    = do
-        let rel_icon = iconText rel
-        rel_loc <- getGameL10n rel
-        msgToPP $ MsgReligionYears rel_icon rel_loc years
-religionYears stmt = preStatement stmt
-
--- Government
-
-govtRank :: (IsGameState (GameState g), Monad m) => StatementHandler g m
-govtRank [pdx| %_ = !level |]
-    = case level :: Int of
-        1 -> msgToPP MsgRankDuchy -- unlikely, but account for it anyway
-        2 -> msgToPP MsgRankKingdom
-        3 -> msgToPP MsgRankEmpire
-        _ -> error "impossible: govtRank matched an invalid rank number"
-govtRank stmt = preStatement stmt
-
-setGovtRank :: (IsGameState (GameState g), Monad m) => StatementHandler g m
-setGovtRank [pdx| %_ = !level |] | level `elem` [1..3]
-    = case level :: Int of
-        1 -> msgToPP MsgSetRankDuchy
-        2 -> msgToPP MsgSetRankKingdom
-        3 -> msgToPP MsgSetRankEmpire
-        _ -> error "impossible: setGovtRank matched an invalid rank number"
-setGovtRank stmt = preStatement stmt
-
-numProvinces :: (IsGameData (GameData g),
-                 IsGameState (GameState g),
-                 Monad m) =>
-    Text
-        -> (Text -> Text -> Double -> ScriptMessage)
-        -> StatementHandler g m
-numProvinces micon msg [pdx| $what = !amt |] = do
-    what_loc <- getGameL10n what
-    msgToPP (msg (iconText micon) what_loc amt)
-numProvinces _ _ stmt = preStatement stmt
-
-withFlagOrProvince :: (IsGameData (GameData g),
-                       IsGameState (GameState g),
-                       Monad m) =>
-    (Text -> ScriptMessage)
-        -> (Text -> ScriptMessage)
-        -> StatementHandler g m
-withFlagOrProvince countryMsg _ stmt@[pdx| %_ = ?_ |]
-    = withFlag countryMsg stmt
-withFlagOrProvince countryMsg _ stmt@[pdx| %_ = $_:$_ |]
-    = withFlag countryMsg stmt
-withFlagOrProvince _ provinceMsg stmt@[pdx| %_ = !(_ :: Double) |]
-    = withProvince provinceMsg stmt
-withFlagOrProvince _ _ stmt = preStatement stmt
-
-withFlagOrProvinceEU4Scope :: (EU4Info g, Monad m) =>
-    (Text -> ScriptMessage)
-        -> (Text -> ScriptMessage)
-        -> StatementHandler g m
-withFlagOrProvinceEU4Scope countryMsg geogMsg stmt = do
-    mscope <- getCurrentScope
-    -- If no scope, assume country.
-    if fromMaybe False (isGeographic <$> mscope) then
-        -- RHS is tag or pronoun - "Has been discovered by <whom>"
-        withFlag geogMsg stmt
-    else
-        -- RHS is tag, pronoun or province ID
-        -- Current usages (i.e. has_discovered) treat them all the same.
-        withFlagOrProvince countryMsg countryMsg stmt
-
-tradeMod :: (IsGameData (GameData g),
-             IsGameState (GameState g),
-             Monad m) => StatementHandler g m
-tradeMod stmt@[pdx| %_ = ?_ |]
-    = withLocAtom2 MsgTradeMod MsgHasModifier stmt
-tradeMod stmt@[pdx| %_ = @_ |]
-    = textAtom "who" "name" MsgHasTradeModifier (fmap Just . flagText) stmt
-tradeMod stmt = preStatement stmt
-
-isMonth :: (IsGameData (GameData g),
-            IsGameState (GameState g),
-            Monad m) => StatementHandler g m
-isMonth [pdx| %_ = !(num :: Int) |] | num >= 1, num <= 12
-    = do
-        month_loc <- getGameL10n $ case num of
-            1 -> "January"
-            2 -> "February"
-            3 -> "March"
-            4 -> "April"
-            5 -> "May"
-            6 -> "June"
-            7 -> "July"
-            8 -> "August"
-            9 -> "September"
-            10 -> "October"
-            11 -> "November"
-            12 -> "December"
-            _ -> error "impossible: tried to localize bad month number"
-        msgToPP $ MsgIsMonth month_loc
-isMonth stmt = preStatement stmt
-
-range :: (IsGameData (GameData g),
-          IsGameState (GameState g),
-          Monad m) => StatementHandler g m
-range stmt@[pdx| %_ = !(_ :: Double) |]
-    = numericIcon "colonial range" MsgGainColonialRange stmt
-range stmt = withFlag MsgIsInColonialRange stmt
-
-area :: (EU4Info g, Monad m) => StatementHandler g m
-area stmt@[pdx| %_ = @_ |] = compoundMessage MsgArea stmt
-area stmt                  = withLocAtom MsgAreaIs stmt
-
--- Currently dominant_culture only appears in decisions/Cultural.txt
--- (dominant_culture = capital).
-dominantCulture :: (IsGameState (GameState g), Monad m) => StatementHandler g m
-dominantCulture [pdx| %_ = capital |] = msgToPP MsgCapitalCultureDominant
-dominantCulture stmt = preStatement stmt
-
-customTriggerTooltip :: (EU4Info g, Monad m) => StatementHandler g m
-customTriggerTooltip [pdx| %_ = @scr |]
-    -- ignore the custom tooltip
-    = let rest = flip filter scr $ \stmt -> case stmt of
-            [pdx| tooltip = %_ |] -> False
-            _ -> True
-      in indentDown $ ppMany rest
-customTriggerTooltip stmt = preStatement stmt
-
-piety :: (IsGameState (GameState g), Monad m) => StatementHandler g m
-piety stmt@[pdx| %_ = !amt |]
-    = numericIcon (case amt `compare` (0::Double) of
-        LT -> "lack of piety"
-        _  -> "being pious")
-      MsgPiety stmt
-piety stmt = preStatement stmt
-
-----------------------
--- Idea group ideas --
-----------------------
-
-hasIdea :: (EU4Info g, Monad m) =>
-    (Text -> Int -> ScriptMessage)
-        -> StatementHandler g m
-hasIdea msg stmt@[pdx| $lhs = !n |] | n >= 1, n <= 7 = do
-    groupTable <- getIdeaGroups
-    let mideagroup = HM.lookup lhs groupTable
-    case mideagroup of
-        Nothing -> preStatement stmt -- unknown idea group
-        Just grp -> do
-            let idea = ig_ideas grp !! (n - 1)
-                ideaKey = idea_name idea
-            idea_loc <- getGameL10n ideaKey
-            msgToPP (msg idea_loc n)
-hasIdea _ stmt = preStatement stmt
-
------------
--- Trust --
------------
-
-data Trust = Trust
-        {   tr_whom :: Maybe Text
-        ,   tr_amount :: Maybe Double
-        ,   tr_mutual :: Bool
-        }
-newTrust :: Trust
-newTrust = Trust Nothing Nothing False
-trust :: (IsGameData (GameData g),
-                    IsGameState (GameState g),
-                    Monad m) => StatementHandler g m
-trust stmt@[pdx| %_ = @scr |]
-    = msgToPP =<< pp_trust (foldl' addLine newTrust scr)
-    where
-        addLine :: Trust -> GenericStatement -> Trust
-        addLine tr [pdx| who = $whom |]
-            = tr { tr_whom = Just whom }
-        addLine tr [pdx| value = !amt      |]
-            = tr { tr_amount = Just amt }
-        addLine tr [pdx| mutual = yes |]
-            = tr { tr_mutual = True }
-        addLine tr _ = tr
-        pp_trust tr
-            | (Just whom, Just amt) <- (tr_whom tr, tr_amount tr)
-              = return $ (if tr_mutual tr then MsgAddTrustMutual else MsgAddTrust)
-                          whom amt
-            | otherwise = return (preMessage stmt)
-trust stmt = preStatement stmt
-
-----------------------------------------
--- Government form-specific mechanics --
-----------------------------------------
-
--- Currently this form only affects Russian government.
-
-gpMechanicTable :: HashMap (Text, MonarchPower) (Double -> ScriptMessage)
-gpMechanicTable = HM.fromList
-    [(("russian_mechanic", Administrative), MsgSudebnikProgress)
-    ,(("russian_mechanic", Diplomatic), MsgOprichninaProgress)
-    ,(("russian_mechanic", Military), MsgStreltsyProgress)
-    ]
-
-data GovernmentPower = GovernmentPower
-        {   gp_mechanic :: Maybe Text
-        ,   gp_category :: Maybe MonarchPower
-        ,   gp_amount :: Maybe Double
-        }
-newGP :: GovernmentPower
-newGP = GovernmentPower Nothing Nothing Nothing
-governmentPower :: (IsGameData (GameData g),
-                    IsGameState (GameState g),
-                    Monad m) => StatementHandler g m
-governmentPower stmt@[pdx| %_ = @scr |]
-    = msgToPP =<< pp_gp (foldl' addLine newGP scr)
-    where
-        addLine :: GovernmentPower -> GenericStatement -> GovernmentPower
-        addLine gp [pdx| government_mechanic = $mechanic |]
-            = gp { gp_mechanic = Just mechanic }
-        addLine gp [pdx| which = $cat      |]
-            = case cat of
-                "ADM" -> gp { gp_category = Just Administrative }
-                "DIP" -> gp { gp_category = Just Diplomatic }
-                "MIL" -> gp { gp_category = Just Military }
-                _ -> gp
-        addLine gp [pdx| amount = !amt |]
-            = gp { gp_amount = Just amt }
-        addLine gp _ = gp
-        pp_gp gp
-            | (Just mech, Just cat, Just amt) <- (gp_mechanic gp, gp_category gp, gp_amount gp),
-              Just powmsg <- HM.lookup (mech, cat) gpMechanicTable
-              = return (powmsg amt)
-            | otherwise = return (preMessage stmt)
-governmentPower stmt = preStatement stmt
-=======
->>>>>>> 0a91f85e
