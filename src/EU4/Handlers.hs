module EU4.Handlers (
        preStatement
    ,   plainMsg
    ,   plainMsg'
    ,   msgToPP
    ,   msgToPP'
    ,   iconText
    ,   flagText
    ,   isTag
    ,   getProvLoc
    ,   pp_mtth
    ,   compound
    ,   compoundMessage
    ,   compoundMessagePronoun
    ,   compoundMessageTagged
    ,   allowPronoun
    ,   withLocAtom
    ,   withLocAtom'
    ,   withLocAtom2
    ,   withLocAtomAndIcon
    ,   withLocAtomIcon
    ,   withLocAtomIconEU4Scope
    ,   withLocAtomIconBuilding
    ,   locAtomTagOrProvince
    ,   withProvince
    ,   permanentClaimProvince
    ,   withNonlocAtom
    ,   withNonlocAtom2
    ,   iconKey
    ,   iconFile
    ,   iconFileB
    ,   iconOrFlag
    ,   tagOrProvince
    ,   tagOrProvinceIcon
    ,   numeric
    ,   numericOrTag
    ,   numericOrTagIcon
    ,   numericIconChange
    ,   buildingCount
    ,   withFlag
    ,   withBool
    ,   withFlagOrBool
    ,   numericIcon
    ,   numericIconLoc
    ,   boolIconLoc
    ,   tryLoc
    ,   tryLocAndIcon
    ,   tryLocAndLocMod
    ,   textValue
    ,   textAtom
    ,   taDescAtomIcon
    ,   taTypeFlag
    ,   simpleEffectNum
    ,   simpleEffectNumIcon
    ,   simpleEffectAtom
    ,   simpleEffectAtomIcon
    ,   simpleEffectWithExtraHandler
    ,   ppAiWillDo
    ,   ppAiMod
    ,   factionInfluence
    ,   factionInPower
    ,   factionInPowerEffect
    ,   addModifier
    ,   addCore
    ,   opinion
    ,   hasOpinion
    ,   spawnRebels
    ,   spawnRebelsSimple
    ,   hasSpawnedRebels
    ,   canSpawnRebels
    ,   triggerEvent
    ,   gainMen
    ,   addCB
    ,   random
    ,   randomList
    ,   defineAdvisor
    ,   defineDynMember
    ,   defineRuler
    ,   defineExiledRuler
    ,   defineHeir
    ,   defineConsort
    ,   buildToForcelimit
    ,   addUnitConstruction
    ,   hasLeaders
    ,   declareWarWithCB
    ,   hasDlc
    ,   hasEstateModifier
    ,   estateInfluenceModifier
    ,   triggerSwitch
    ,   calcTrueIf
    ,   numOwnedProvincesWith
    ,   hreReformLevel
    ,   religionYears
    ,   govtRank
    ,   setGovtRank
    ,   numProvinces
    ,   withFlagOrProvince
    ,   withFlagOrProvinceEU4Scope
    ,   spawnRegiment
    ,   tradeMod
    ,   isMonth
    ,   area
    ,   dominantCulture
    ,   customTriggerTooltip
    ,   piety
    ,   dynasty
    ,   hasIdea
    ,   trust
    ,   governmentPower
    ,   employedAdvisor
    ,   setVariable
    ,   isInWar
    ,   hasGovermentAttribute
    ,   defineMilitaryLeader
    ,   createMilitaryLeader
    ,   setSavedName
    ,   rhsAlways
    ,   rhsAlwaysYes
    ,   rhsAlwaysEmptyCompound
    ,   privateerPower
    ,   tradingBonus
    ,   hasTradeCompanyInvestment
    ,   tradingPolicyInNode
    ,   randomAdvisor
    ,   killLeader
    ,   addEstateLoyaltyModifier
    ,   exportVariable
    ,   aiAttitude
    ,   estateLandShareEffect
    ,   changeEstateLandShare
    ,   scopeProvince
    ,   personalityAncestor
    ,   hasGreatProject
    ,   hasEstateLedRegency
    ,   changePrice
    ,   hasLeaderWith
    ,   killAdvisorByCategory
    ,   region
    ,   institutionPresence
    ,   expulsionTarget
    ,   spawnScaledRebels
    ,   createIndependentEstate
    ,   numOfReligion
    ,   createSuccessionCrisis
    ,   unlockMercCompany
    ,   yearsOfTradeIncome
    ,   addYearsOfOwnedProvinceIncome
    ,   addLegitimacyEquivalent
    ,   totalStats
    ,   removeTradeModifier
    ,   hasCompletedIdeaGroupOfCategory
    ,   hasBuildingTrigger
    ,   addLatestBuilding
    ,   productionLeader
    ,   addProvinceTriggeredModifier
    ,   hasHeir
    ,   killHeir
    ,   createColonyMissionReward
    ,   hasIdeaGroup
    ,   killUnits
    ,   addBuildingConstruction
    ,   hasGovernmentReforTier
    -- testing
    ,   isPronoun
    ,   flag
    ,   estatePrivilege
    ,   isOrAcceptsReligion
    ,   isOrAcceptsReligionGroup
    ,   genericTextLines
    ,   handleModifier
    ,   handleModifierWithIcon
    ,   handleModifierWithIconPlural
    ,   handleModifierDlcOnly
    ,   handleModifierAlwaysYesWithIcon
    ,   handleAtLeast
    ,   handleAtLeastWithIcon
    ) where

import Data.Char (toUpper, toLower, isUpper)
import Data.ByteString (ByteString)
import qualified Data.ByteString as B
import Data.Text (Text, stripPrefix)
import qualified Data.Text as T
import qualified Data.Text.Lazy as TL
import qualified Data.Text.Encoding as TE

import Data.HashMap.Strict (HashMap)
import qualified Data.HashMap.Strict as HM
--import Data.Set (Set)
import qualified Data.Set as S
import Data.Trie (Trie)
import qualified Data.Trie as Tr

import qualified Text.PrettyPrint.Leijen.Text as PP

import Data.List (foldl', intersperse)
import Data.Maybe (isJust, isNothing, fromMaybe, mapMaybe)

import Control.Applicative (liftA2)
import Control.Arrow (first)
import Control.Monad (foldM, mplus, forM, join, when)
import Data.Foldable (fold)
import Data.Monoid ((<>))

import Abstract -- everything
import Doc (Doc)
import qualified Doc -- everything
import Messages -- everything
import MessageTools (plural, iquotes)
import QQ -- everything
import SettingsTypes ( PPT, IsGameData (..), GameData (..), IsGameState (..), GameState (..)
                     , indentUp, indentDown, withCurrentIndent, withCurrentIndentZero, alsoIndent, alsoIndent'
                     , getGameL10n, getGameL10nIfPresent, getGameL10nDefault, withCurrentFile
                     , unfoldM, unsnoc )
import EU4.Templates
import {-# SOURCE #-} EU4.Common (ppScript, ppMany, ppOne, extractStmt, matchLhsText)
import EU4.Types -- everything

import Debug.Trace
import FileIO (readScriptFromText)

-- | Pretty-print a script statement, wrap it in a @<pre>@ element, and emit a
-- generic message for it at the current indentation level. This is the
-- fallback in case we haven't implemented that particular statement or we
-- failed to understand it.
--
-- Will now try to recurse into nested clauses as they break the wiki layout, and
-- it might be possible to "recover".
preStatement :: (EU4Info g, Monad m) =>
    GenericStatement -> PPT g m IndentedMessages
preStatement [pdx| %lhs = @scr |] = do
    headerMsg <- plainMsg' $ "<pre>" <> Doc.doc2text (lhs2doc (const "") lhs) <> "</pre>"
    msgs <- ppMany scr
    return (headerMsg : msgs)
preStatement stmt = (:[]) <$> alsoIndent' (preMessage stmt)

-- | Pretty-print a statement and wrap it in a @<pre>@ element.
pre_statement :: GenericStatement -> Doc
pre_statement stmt = "<pre>" <> genericStatement2doc stmt <> "</pre>"

-- | 'Text' version of 'pre_statement'.
pre_statement' :: GenericStatement -> Text
pre_statement' = Doc.doc2text . pre_statement

-- | Pretty-print a script statement, wrap it in a @<pre>@ element, and emit a
-- generic message for it.
preMessage :: GenericStatement -> ScriptMessage
preMessage = MsgUnprocessed
            . TL.toStrict
            . PP.displayT
            . PP.renderPretty 0.8 80 -- Don't use 'Doc.doc2text', because it uses
                                     -- 'Doc.renderCompact' which is not what
                                     -- we want here.
            . pre_statement

-- | Create a generic message from a piece of text. The rendering function will
-- pass this through unaltered.
plainMsg :: (IsGameState (GameState g), Monad m) => Text -> PPT g m IndentedMessages
plainMsg msg = (:[]) <$> plainMsg' msg

plainMsg' :: (IsGameState (GameState g), Monad m) => Text -> PPT g m IndentedMessage
plainMsg' msg = (alsoIndent' . MsgUnprocessed $ msg)

msgToPP :: (IsGameState (GameState g), Monad m) => ScriptMessage -> PPT g m IndentedMessages
msgToPP msg = (:[]) <$> msgToPP' msg

msgToPP' :: (IsGameState (GameState g), Monad m) => ScriptMessage -> PPT g m IndentedMessage
msgToPP' msg = alsoIndent' msg

-- Emit icon template.
icon :: Text -> Doc
icon what = case HM.lookup what scriptIconFileTable of
    Just ("", link) -> Doc.strictText $ "[[File:" <> what <> ".png|28px|link=" <> link <> "]]" -- shorthand notation
    Just (file, link) -> Doc.strictText $ "[[File:" <> file <> ".png|28px|link=" <> link <> "]]"
    _ -> template "icon" [HM.lookupDefault what what scriptIconTable, "28px"]
iconText :: Text -> Text
iconText = Doc.doc2text . icon

-- Argument may be a tag or a tagged variable. Emit a flag in the former case,
-- and localize in the latter case.
eflag :: (EU4Info g, Monad m) =>
            Maybe EU4Scope -> Either Text (Text, Text) -> PPT g m (Maybe Text)
eflag expectScope = \case
    Left name -> Just <$> flagText expectScope name
    Right (vartag, var) -> tagged vartag var

-- | Look up the message corresponding to a tagged atom.
--
-- For example, to localize @event_target:some_name@, call
-- @tagged "event_target" "some_name"@.
tagged :: (EU4Info g, Monad m) =>
    Text -> Text -> PPT g m (Maybe Text)
tagged vartag var = case flip Tr.lookup varTags . TE.encodeUtf8 $ vartag of
    Just msg -> Just <$> messageText (msg var)
    Nothing -> return $ Just $ "<tt>" <> vartag <> ":" <> var <> "</tt>" -- just let it pass

flagText :: (EU4Info g, Monad m) =>
    Maybe EU4Scope -> Text -> PPT g m Text
flagText expectScope = fmap Doc.doc2text . flag expectScope

-- Emit an appropriate phrase if the given text is a pronoun, otherwise use the
-- provided localization function.
allowPronoun :: (EU4Info g, Monad m) =>
    Maybe EU4Scope -> (Text -> PPT g m Doc) -> Text -> PPT g m Doc
allowPronoun expectedScope getLoc name =
    if isPronoun name
        then pronoun expectedScope name
        else getLoc name

-- | Emit flag template if the argument is a tag, or an appropriate phrase if
-- it's a pronoun.
flag :: (EU4Info g, Monad m) =>
    Maybe EU4Scope -> Text -> PPT g m Doc
flag expectscope = allowPronoun expectscope $ \name ->
                    template "flag" . (:[]) <$> getGameL10n name

getScopeForPronoun :: (EU4Info g, Monad m) =>
    Text -> PPT g m (Maybe EU4Scope)
getScopeForPronoun = helper . T.toLower where
    helper "this" = getCurrentScope
    helper "root" = getRootScope
    helper "prev" = getPrevScope
    helper "controller" = return (Just EU4Country)
    helper "emperor" = return (Just EU4Country)
    helper "capital" = return (Just EU4Province)
    helper _ = return Nothing

-- | Emit an appropriate phrase for a pronoun.
-- If a scope is passed, that is the type the current command expects. If they
-- don't match, it's a synecdoche; adjust the wording appropriately.
--
-- All handlers in this module that take an argument of type 'Maybe EU4Scope'
-- call this function. Use whichever scope corresponds to what you expect to
-- appear on the RHS. If it can be one of several (e.g. either a country or a
-- province), use EU4From. If it doesn't correspond to any scope, use Nothing.
pronoun :: (EU4Info g, Monad m) =>
    Maybe EU4Scope -> Text -> PPT g m Doc
pronoun expectedScope name = withCurrentFile $ \f -> case T.toLower name of
    "root" -> getRootScope >>= \case -- will need editing
        Just EU4Country
            | expectedScope `matchScope` EU4Country -> message MsgROOTCountry
            | otherwise                             -> message MsgROOTCountryAsOther
        Just EU4Province
            | expectedScope `matchScope` EU4Province -> message MsgROOTProvince
            | expectedScope `matchScope` EU4Country -> message MsgROOTProvinceOwner
            | expectedScope `matchScope` EU4TradeNode -> message MsgROOTTradeNode
            | otherwise                             -> message MsgROOTProvinceAsOther
        -- No synecdoche possible
        Just EU4TradeNode -> message MsgROOTTradeNode
        -- No synecdoche possible
        Just EU4Geographic -> message MsgROOTGeographic
        _ -> return "ROOT"
    "prev" -> --do
--      ss <- getScopeStack
--      traceM (f ++ ": pronoun PREV: scope stack is " ++ show ss)
        getPrevScope >>= \_scope -> case _scope of -- will need editing
            Just EU4Country
                | expectedScope `matchScope` EU4Country -> message MsgPREVCountry
                | otherwise                             -> message MsgPREVCountryAsOther
            Just EU4Province
                | expectedScope `matchScope` EU4Province -> message MsgPREVProvince
                | expectedScope `matchScope` EU4Country -> message MsgPREVProvinceOwner
                | otherwise                             -> message MsgPREVProvinceAsOther
            Just EU4TradeNode -> message MsgPREVTradeNode
            Just EU4Geographic -> message MsgPREVGeographic
            _ -> return "PREV"
    "this" -> getCurrentScope >>= \case -- will need editing
        Just EU4Country
            | expectedScope `matchScope` EU4Country -> message MsgTHISCountry
            | otherwise                             -> message MsgTHISCountryAsOther
        Just EU4Province
            | expectedScope `matchScope` EU4Province -> message MsgTHISProvince
            | expectedScope `matchScope` EU4Country -> message MsgTHISProvinceOwner
            | otherwise                             -> message MsgTHISProvinceAsOther
        Just EU4TradeNode -> message MsgTHISTradeNode
        Just EU4Geographic -> message MsgTHISGeographic
        _ -> return "PREV"
    "controller" -> message MsgController
    "emperor" -> message MsgEmperor
    "original_dynasty" -> message MsgOriginalDynasty
    "historic_dynasty" -> message MsgHistoricDynasty
    "capital" -> message MsgCapital
    "from" -> return "[From]" -- TODO: Handle this properly (if possible)
    _ -> return $ Doc.strictText name -- something else; regurgitate untouched
    where
        Nothing `matchScope` _ = True
        Just expect `matchScope` actual
            | expect == actual = True
            | otherwise        = False

isTag :: Text -> Bool
isTag s = T.length s == 3 && T.all isUpper s

-- Tagged messages
varTags :: Trie (Text -> ScriptMessage)
varTags = Tr.fromList . map (first TE.encodeUtf8) $
    [("event_target", MsgEventTargetVar)
    ]

isPronoun :: Text -> Bool
isPronoun s = T.map toLower s `S.member` pronouns where
    pronouns = S.fromList
        ["root"
        ,"prev"
        ,"this"
        ,"from"
        ,"owner"
        ,"controller"
        ,"emperor"
        ,"original_dynasty"
        ,"historic_dynasty"
        ,"capital"
        ]

-- Get the localization for a province ID, if available.
getProvLoc :: (IsGameData (GameData g), Monad m) =>
    Int -> PPT g m Text
getProvLoc n = do
    let provid_t = T.pack (show n)
    mprovloc <- getGameL10nIfPresent ("PROV" <> provid_t)
    return $ case mprovloc of
        Just loc -> loc <> " (" <> provid_t <> ")"
        _ -> "Province " <> provid_t

-----------------------------------------------------------------
-- Script handlers that should be used directly, not via ppOne --
-----------------------------------------------------------------

-- | Data for @mean_time_to_happen@ clauses
data MTTH = MTTH
        {   mtth_years :: Maybe Int
        ,   mtth_months :: Maybe Int
        ,   mtth_days :: Maybe Int
        ,   mtth_modifiers :: [MTTHModifier]
        } deriving Show
-- | Data for @modifier@ clauses within @mean_time_to_happen@ clauses
data MTTHModifier = MTTHModifier
        {   mtthmod_factor :: Maybe Double
        ,   mtthmod_conditions :: GenericScript
        } deriving Show
-- | Empty MTTH
newMTTH :: MTTH
newMTTH = MTTH Nothing Nothing Nothing []
-- | Empty MTTH modifier
newMTTHMod :: MTTHModifier
newMTTHMod = MTTHModifier Nothing []

-- | Format a @mean_time_to_happen@ clause as wiki text.
pp_mtth :: (EU4Info g, Monad m) => Bool -> GenericScript -> PPT g m Doc
pp_mtth isTriggeredOnly = pp_mtth' . foldl' addField newMTTH
    where
        addField mtth [pdx| years    = !n   |] = mtth { mtth_years = Just n }
        addField mtth [pdx| months   = !n   |] = mtth { mtth_months = Just n }
        addField mtth [pdx| days     = !n   |] = mtth { mtth_days = Just n }
        addField mtth [pdx| modifier = @rhs |] = addMTTHMod mtth rhs
        addField mtth _ = mtth -- unrecognized
        addMTTHMod mtth scr = mtth {
                mtth_modifiers = mtth_modifiers mtth
                                 ++ [foldl' addMTTHModField newMTTHMod scr] } where
            addMTTHModField mtthmod [pdx| factor = !n |]
                = mtthmod { mtthmod_factor = Just n }
            addMTTHModField mtthmod stmt -- anything else is a condition
                = mtthmod { mtthmod_conditions = mtthmod_conditions mtthmod ++ [stmt] }
        pp_mtth' (MTTH myears mmonths mdays modifiers) = do
            modifiers_pp'd <- intersperse PP.line <$> mapM pp_mtthmod modifiers
            let hasYears = isJust myears
                hasMonths = isJust mmonths
                hasDays = isJust mdays
                hasModifiers = not (null modifiers)
            return . mconcat $ (if isTriggeredOnly then [] else
                case myears of
                    Just years ->
                        [PP.int years, PP.space, Doc.strictText $ plural years "year" "years"]
                        ++
                        if hasMonths && hasDays then [",", PP.space]
                        else if hasMonths || hasDays then ["and", PP.space]
                        else []
                    Nothing -> []
                ++
                case mmonths of
                    Just months ->
                        [PP.int months, PP.space, Doc.strictText $ plural months "month" "months"]
                    _ -> []
                ++
                case mdays of
                    Just days ->
                        (if hasYears && hasMonths then ["and", PP.space]
                         else []) -- if years but no months, already added "and"
                        ++
                        [PP.int days, PP.space, Doc.strictText $ plural days "day" "days"]
                    _ -> []
                ) ++
                (if hasModifiers then
                    (if isTriggeredOnly then
                        [PP.line, "'''Weight modifiers'''", PP.line]
                    else
                        [PP.line, "<br/>'''Modifiers'''", PP.line])
                    ++ modifiers_pp'd
                 else [])
        pp_mtthmod (MTTHModifier (Just factor) conditions) =
            case conditions of
                [_] -> do
                    conditions_pp'd <- ppScript conditions
                    return . mconcat $
                        [conditions_pp'd
                        ,PP.enclose ": '''×" "'''" (Doc.ppFloat factor)
                        ]
                _ -> do
                    conditions_pp'd <- indentUp (ppScript conditions)
                    return . mconcat $
                        ["*"
                        ,PP.enclose "'''×" "''':" (Doc.ppFloat factor)
                        ,PP.line
                        ,conditions_pp'd
                        ]
        pp_mtthmod (MTTHModifier Nothing _)
            = return "(invalid modifier! Bug in extractor?)"

--------------------------------
-- General statement handlers --
--------------------------------

-- | Generic handler for a simple compound statement. Usually you should use
-- 'compoundMessage' instead so the text can be localized.
compound :: (EU4Info g, Monad m) =>
    Text -- ^ Text to use as the block header, without the trailing colon
    -> StatementHandler g m
compound header [pdx| %_ = @scr |]
    = withCurrentIndent $ \_ -> do -- force indent level at least 1
        headerMsg <- plainMsg (header <> ":")
        scriptMsgs <- ppMany scr
        return $ headerMsg ++ scriptMsgs
compound _ stmt = preStatement stmt

-- | Generic handler for a simple compound statement.
compoundMessage :: (EU4Info g, Monad m) =>
    ScriptMessage -- ^ Message to use as the block header
    -> StatementHandler g m
compoundMessage header [pdx| %_ = @scr |]
    = withCurrentIndent $ \i -> do
        script_pp'd <- ppMany scr
        return ((i, header) : script_pp'd)
compoundMessage _ stmt = preStatement stmt

-- | Generic handler for a simple compound statement headed by a pronoun.
compoundMessagePronoun :: (EU4Info g, Monad m) => StatementHandler g m
compoundMessagePronoun stmt@[pdx| $head = @scr |] = withCurrentIndent $ \i -> do
    params <- withCurrentFile $ \f -> case T.toLower head of
        "root" -> do
                newscope <- getRootScope
                return (newscope, case newscope of
                    Just EU4Country -> Just MsgROOTCountry
                    Just EU4Province -> Just MsgROOTProvince
                    Just EU4TradeNode -> Just MsgROOTTradeNode
                    Just EU4Geographic -> Just MsgROOTGeographic
                    _ -> Nothing) -- warning printed below
        "prev" -> do
                newscope <- getPrevScope
                return (newscope, case newscope of
                    Just EU4Country -> Just MsgPREVCountry
                    Just EU4Province -> Just MsgPREVProvince
                    Just EU4TradeNode -> Just MsgPREVTradeNode
                    Just EU4Geographic -> Just MsgPREVGeographic
                    Just EU4From -> Just MsgPREV -- Roll with it
                    _ -> Nothing) -- warning printed below
        "from" -> return (Just EU4From, Just MsgFROM) -- don't know what type this is in general
        _ -> trace (f ++ ": compoundMessagePronoun: don't know how to handle head " ++ T.unpack head)
             $ return (Nothing, undefined)
    case params of
        (Just newscope, Just scopemsg) -> do
            script_pp'd <- scope newscope $ ppMany scr
            return $ (i, scopemsg) : script_pp'd
        _ -> do
            withCurrentFile $ \f -> do
                traceM $ "compoundMessagePronoun: " ++ f ++ ": potentially invalid use of " ++ (T.unpack head) ++ " in " ++ (show stmt)
            preStatement stmt
compoundMessagePronoun stmt = preStatement stmt

-- | Generic handler for a simple compound statement with a tagged header.
compoundMessageTagged :: (EU4Info g, Monad m) =>
    (Text -> ScriptMessage) -- ^ Message to use as the block header
    -> Maybe EU4Scope -- ^ Scope to push on the stack, if any
    -> StatementHandler g m
compoundMessageTagged header mscope stmt@[pdx| $_:$tag = %_ |]
    = (case mscope of
        Just newscope -> scope newscope
        Nothing -> id) $ compoundMessage (header tag) stmt
compoundMessageTagged _ _ stmt = preStatement stmt

-- | Generic handler for a statement whose RHS is a localizable atom.
-- with the ability to transform the localization key
withLocAtom' :: (EU4Info g, Monad m) =>
    (Text -> ScriptMessage) -> (Text -> Text) -> StatementHandler g m
withLocAtom' msg xform [pdx| %_ = ?key |]
    = msgToPP =<< msg <$> getGameL10n (xform key)
withLocAtom' _ _ stmt = preStatement stmt

-- | Generic handler for a statement whose RHS is a localizable atom.
withLocAtom msg stmt = withLocAtom' msg id stmt

-- | Generic handler for a statement whose RHS is a localizable atom and we
-- need a second one (passed to message as first arg).
withLocAtom2 :: (EU4Info g, Monad m) =>
    ScriptMessage
        -> (Text -> Text -> Text -> ScriptMessage)
        -> StatementHandler g m
withLocAtom2 inMsg msg [pdx| %_ = ?key |]
    = msgToPP =<< msg <$> pure key <*> messageText inMsg <*> getGameL10n key
withLocAtom2 _ _ stmt = preStatement stmt

-- | Generic handler for a statement whose RHS is a localizable atom, where we
-- also need an icon.
withLocAtomAndIcon :: (EU4Info g, Monad m) =>
    Text -- ^ icon name - see
         -- <https://www.eu4wiki.com/Template:Icon Template:Icon> on the wiki
        -> (Text -> Text -> ScriptMessage)
        -> StatementHandler g m
withLocAtomAndIcon iconkey msg stmt@[pdx| %_ = $vartag:$var |] = do
    mtagloc <- tagged vartag var
    case mtagloc of
        Just tagloc -> msgToPP $ msg (iconText iconkey) tagloc
        Nothing -> preStatement stmt
withLocAtomAndIcon iconkey msg [pdx| %_ = ?key |]
    = do what <- Doc.doc2text <$> allowPronoun Nothing (fmap Doc.strictText . getGameL10n) key
         msgToPP $ msg (iconText iconkey) what
withLocAtomAndIcon _ _ stmt = preStatement stmt

-- | Generic handler for a statement whose RHS is a localizable atom that
-- corresponds to an icon.
withLocAtomIcon :: (EU4Info g, Monad m) =>
    (Text -> Text -> ScriptMessage)
        -> StatementHandler g m
withLocAtomIcon msg stmt@[pdx| %_ = ?key |]
    = withLocAtomAndIcon key msg stmt
withLocAtomIcon _ stmt = preStatement stmt

-- | Generic handler for a statement that needs both an atom and an icon, whose
-- meaning changes depending on which scope it's in.
withLocAtomIconEU4Scope :: (EU4Info g, Monad m) =>
    (Text -> Text -> ScriptMessage) -- ^ Message for country scope
        -> (Text -> Text -> ScriptMessage) -- ^ Message for province scope
        -> StatementHandler g m
withLocAtomIconEU4Scope countrymsg provincemsg stmt = do
    thescope <- getCurrentScope
    case thescope of
        Just EU4Country -> withLocAtomIcon countrymsg stmt
        Just EU4Province -> withLocAtomIcon provincemsg stmt
        _ -> preStatement stmt -- others don't make sense

-- | Handler for buildings. Localization needs "building_" prepended. Hack..
withLocAtomIconBuilding :: (EU4Info g, Monad m) =>
    (Text -> Text -> ScriptMessage)
        -> StatementHandler g m
withLocAtomIconBuilding msg stmt@[pdx| %_ = ?key |]
    = do what <- Doc.doc2text <$> allowPronoun Nothing (fmap Doc.strictText . getGameL10n) ("building_" <> key)
         msgToPP $ msg (iconText key) what
withLocAtomIconBuilding _ stmt = preStatement stmt

-- | Generic handler for a statement where the RHS is a localizable atom, but
-- may be replaced with a tag or province to refer synecdochally to the
-- corresponding value.
locAtomTagOrProvince :: (EU4Info g, Monad m) =>
    (Text -> Text -> ScriptMessage) -- ^ Message for atom
        -> (Text -> ScriptMessage) -- ^ Message for synecdoche
        -> StatementHandler g m
locAtomTagOrProvince atomMsg synMsg stmt@[pdx| %_ = $val |] =
    if isTag val || isPronoun val
       then tagOrProvinceIcon synMsg synMsg stmt
       else withLocAtomIcon atomMsg stmt
locAtomTagOrProvince atomMsg synMsg stmt@[pdx| %_ = $vartag:$var |] = do
    mtagloc <- tagged vartag var
    case mtagloc of
        Just tagloc -> msgToPP $ synMsg tagloc
        Nothing -> preStatement stmt
-- Example: religion = variable:From:new_ruler_religion (TODO: Better handling)
locAtomTagOrProvince atomMsg synMsg stmt@[pdx| %_ = $a:$b:$c |] =
    msgToPP $ synMsg ("<tt>" <> a <> ":" <> b <> ":" <> c <> "</tt>")
locAtomTagOrProvince _ _ stmt = preStatement stmt

withProvince :: (EU4Info g, Monad m) =>
    (Text -> ScriptMessage)
        -> StatementHandler g m
withProvince msg stmt@[pdx| %lhs = $vartag:$var |] = do
    mtagloc <- tagged vartag var
    case mtagloc of
        Just tagloc -> msgToPP $ msg tagloc
        Nothing -> preStatement stmt
withProvince msg stmt@[pdx| %lhs = $var |]
    = msgToPP =<< msg . Doc.doc2text <$> pronoun (Just EU4Province) var
withProvince msg [pdx| %lhs = !provid |]
    = msgToPP =<< msg <$> getProvLoc provid
withProvince _ stmt = preStatement stmt

permanentClaimProvince :: (EU4Info g, Monad m) =>
    (Text -> ScriptMessage)
        -> StatementHandler g m
permanentClaimProvince msg stmt =
    case getEffectArg "province" stmt of
        Just (IntRhs provid) -> msgToPP =<< msg <$> getProvLoc provid
        _ -> (trace $ "warning: Not handled by permanentClaimProvince: " ++ (show stmt)) $ preStatement stmt

-- As withLocAtom but no l10n.
withNonlocAtom :: (EU4Info g, Monad m) => (Text -> ScriptMessage) -> StatementHandler g m
withNonlocAtom msg [pdx| %_ = ?text |] = msgToPP $ msg text
withNonlocAtom _ stmt = preStatement stmt

-- | As withlocAtom but wth no l10n and an additional bit of text.
withNonlocAtom2 :: (EU4Info g, Monad m) =>
    ScriptMessage
        -> (Text -> Text -> ScriptMessage)
        -> StatementHandler g m
withNonlocAtom2 submsg msg [pdx| %_ = ?txt |] = do
    extratext <- messageText submsg
    msgToPP $ msg extratext txt
withNonlocAtom2 _ _ stmt = preStatement stmt

-- | Table of script atom -> icon key. Only ones that are different are listed.
scriptIconTable :: HashMap Text Text
scriptIconTable = HM.fromList
    [("administrative_ideas", "administrative")
    ,("age_of_absolutism", "age of absolutism")
    ,("age_of_discovery", "age of discovery")
    ,("age_of_reformation", "age of reformation")
    ,("age_of_revolutions", "age of revolutions")
    ,("aristocracy_ideas", "aristocratic")
    ,("army_organizer", "army organizer")
    ,("army_organiser", "army organizer") -- both are used
    ,("army_reformer", "army reformer")
    ,("base_production", "production")
    ,("colonial_governor", "colonial governor")
    ,("defensiveness", "fort defense")
    ,("diplomat", "diplomat_adv")
    ,("diplomatic_ideas", "diplomatic")
    ,("economic_ideas", "economic")
    ,("estate_brahmins", "brahmins")
    ,("estate_burghers", "burghers")
    ,("estate_church", "clergy")
    ,("estate_cossacks", "cossacks")
    ,("estate_dhimmi", "dhimmi")
    ,("estate_jains", "jains")
    ,("estate_maratha", "marathas")
    ,("estate_nobles", "nobles")
    ,("estate_nomadic_tribes", "tribes")
    ,("estate_rajput", "rajputs")
    ,("estate_vaisyas", "vaishyas")
    ,("grand_captain", "grand captain")
    ,("horde_gov_ideas", "horde government")
    ,("indigenous_ideas", "indigenous")
    ,("influence_ideas", "influence")
    ,("innovativeness_ideas", "innovative")
    ,("is_monarch_leader", "ruler general")
    ,("master_of_mint", "master of mint")
    ,("max_accepted_cultures", "max promoted cultures")
    ,("master_recruiter", "master recruiter")
    ,("mesoamerican_religion", "mayan")
    ,("military_engineer", "military engineer")
    ,("natural_scientist", "natural scientist")
    ,("naval_reformer", "naval reformer")
    ,("navy_reformer", "naval reformer") -- these are both used!
    ,("nomad_group", "nomadic")
    ,("norse_pagan_reformed", "norse")
    ,("particularist", "particularists")
    ,("piety", "being pious") -- chosen arbitrarily
    ,("religious_ideas", "religious")
    ,("shamanism", "fetishism") -- religion reused
    ,("local_state_maintenance_modifier", "state maintenance")
    ,("spy_ideas", "espionage")
    ,("tengri_pagan_reformed", "tengri")
    ,("theocracy_gov_ideas", "divine")
    ,("trade_ideas", "trade")
    -- religion
    ,("dreamtime", "alcheringa")
    -- technology
    ,("aboriginal_tech", "aboriginal")
    ,("polynesian_tech", "polynesian")
    -- cults
    ,("buddhism_cult", "buddhadharma")
    ,("central_african_ancestor_cult", "mlira")
    ,("christianity_cult", "christianity")
    ,("cwezi_cult", "cwezi")
    ,("dharmic_cult", "sanatana")
    ,("enkai_cult", "enkai")
    ,("islam_cult", "islam")
    ,("jewish_cult", "haymanot")
    ,("mwari_cult", "mwari")
    ,("norse_cult", "freyja")
    ,("nyame_cult", "nyame")
    ,("roog_cult", "roog")
    ,("south_central_american_cult", "teotl")
    ,("waaq_cult", "waaq")
    ,("yemoja_cult", "yemoja")
    ,("zanahary_cult", "zanahary")
    ,("zoroastrian_cult", "mazdayasna")
    -- religious schools
    ,("hanafi_school", "hanafi")
    ,("hanbali_school", "hanbali")
    ,("maliki_school", "maliki")
    ,("shafii_school", "shafii")
    ,("ismaili_school", "ismaili")
    ,("jafari_school", "jafari")
    ,("zaidi_school", "zaidi")
    -- buildings
    ,("barracks", "western_barracks")
    ,("cathedral", "western_cathedral")
    ,("conscription_center", "western_conscription_center")
    ,("counting_house", "western_counting_house")
    ,("courthouse", "western_courthouse")
    ,("dock", "western_dock")
    ,("drydock", "western_drydock")
    ,("grand_shipyard", "western_grand_shipyard")
    ,("marketplace", "western_marketplace")
    ,("mills", "mill")
    ,("regimental_camp", "western_regimental_camp")
    ,("shipyard", "western_shipyard")
    ,("soldier_households", "soldier's_households")
    ,("stock_exchange", "western_stock_exchange")
    ,("temple", "western_temple")
    ,("town_hall", "western_town_hall")
    ,("trade_depot", "western_trade_depot")
    ,("training_fields", "western_training_fields")
    ,("university", "western_university")
    ,("workshop", "western_workshop")
    -- institutions
    ,("new_world_i", "colonialism")
    -- personalities (from ruler_personalities/00_core.txt)
    ,("architectural_visionary_personality", "architectural visionary")
    ,("babbling_buffoon_personality", "babbling buffoon")
    ,("benevolent_personality", "benevolent")
    ,("bold_fighter_personality", "bold fighter")
    ,("calm_personality", "calm")
    ,("careful_personality", "careful")
    ,("charismatic_negotiator_personality", "charismatic negotiator")
    ,("conqueror_personality", "conqueror")
    ,("craven_personality", "craven")
    ,("cruel_personality", "cruel")
    ,("drunkard_personality", "indulgent")
    ,("embezzler_personality", "embezzler")
    ,("entrepreneur_personality", "entrepreneur")
    ,("expansionist_personality", "expansionist")
    ,("fertile_personality", "fertile")
    ,("fierce_negotiator_personality", "fierce negotiator")
    ,("free_thinker_personality", "free thinker")
    ,("greedy_personality", "greedy")
    ,("immortal_personality", "immortal")
    ,("incorruptible_personality", "incorruptible")
    ,("industrious_personality", "industrious")
    ,("infertile_personality", "infertile")
    ,("inspiring_leader_personality", "inspiring leader")
    ,("intricate_web_weaver_personality", "intricate webweaver")
    ,("just_personality", "just")
    ,("kind_hearted_personality", "kind-hearted")
    ,("lawgiver_personality", "lawgiver")
    ,("legendary_pirate_personality", "legendary pirate")
    ,("loose_lips_personality", "loose lips")
    ,("malevolent_personality", "malevolent")
    ,("martial_educator_personality", "martial educator")
    ,("midas_touched_personality", "midas touched")
    ,("naive_personality", "naive enthusiast")
    ,("navigator_personality", "navigator personality")
    ,("obsessive_perfectionist_personality", "obsessive perfectionist")
    ,("pious_personality", "pious")
    ,("reformist_personality", "reformist")
    ,("righteous_personality", "righteous")
    ,("scholar_personality", "scholar")
    ,("secretive_personality", "secretive")
    ,("silver_tongue_personality", "silver tongue")
    ,("sinner_personality", "sinner")
    ,("strict_personality", "strict")
    ,("tactical_genius_personality", "tactical genius")
    ,("tolerant_personality", "tolerant")
    ,("well_advised_personality", "well advised")
    ,("well_connected_personality", "well connected")
    ,("zealot_personality", "zealot")
    -- AI attitudes
    ,("attitude_allied"      , "ally attitude")
    ,("attitude_defensive"   , "defensive attitude")
    ,("attitude_disloyal"    , "disloyal attitude")
    ,("attitude_domineering" , "domineering attitude")
    ,("attitude_friendly"    , "friendly attitude")
    ,("attitude_hostile"     , "hostile attitude")
    ,("attitude_loyal"       , "loyal attitude")
    ,("attitude_neutral"     , "neutral attitude")
    ,("attitude_outraged"    , "outraged attitude")
    ,("attitude_overlord"    , "overlord attitude")
    ,("attitude_protective"  , "protective attitude")
    ,("attitude_rebellious"  , "rebellious attitude")
    ,("attitude_rivalry"     , "rivalry attitude")
    ,("attitude_threatened"  , "threatened attitude")
    ]

-- | Table of script atom -> file. For things that don't have icons and should instead just
-- show an image. An empty string can be used as a short hand for just appending ".png".
scriptIconFileTable :: HashMap Text (Text, Text)
scriptIconFileTable = HM.fromList
    [("all estates loyalty equilibrium", ("", "all estates loyalty equilibrium"))
    ,("auto explore adjacent to colony", ("", "discovery"))
    ,("average monarch lifespan", ("", "average monarch lifespan"))
    ,("cost to promote mercantilism", ("", "cost to promote mercantilism"))
    ,("establish holy order cost", ("", "establish holy order cost"))
    ,("fleet movement speed", ("", "fleet movement speed"))
    ,("global monthly devastation", ("", "Devastation"))
    ,("hostile fleet attrition", ("", "hostile fleet attrition"))
<<<<<<< HEAD
    ,("local prosperity growth", ("", "prosperity"))
=======
    ,("local center of trade upgrade cost", ("", "Local center of trade upgrade cost"))
    ,("local gold depletion chance modifier", ("", "Local gold depletion chance modifier"))
    ,("local prosperity growth", ("", "prosperity"))
    ,("local defender dice roll bonus", ("", "Local defender dice roll bonus"))
>>>>>>> f90b73eb
    ,("maximum tolerance of heathens", ("", "maximum tolerance of heathens"))
    ,("maximum tolerance of heretics", ("", "maximum tolerance of heretics"))
    ,("may establish siberian frontiers", ("", "Siberian frontier"))
    ,("may fabricate claims for subjects", ("", "Fabricate claims"))
    ,("monthly federation favor growth", ("", "Monthly federation favor growth"))
    ,("monthly heir claim increase", ("", "monthly heir claim increase"))
    ,("monthly reform progress", ("", "reform progress growth"))
<<<<<<< HEAD
    ,("norse zealots", ("Norse rebels", "Norse zealots"))
=======
    ,("naval combat local bonus off owned coast", ("", "Naval warfare#Combat sequence"))
    ,("norse zealots", ("Norse rebels", "Norse zealots"))
    ,("number of free cities", ("", "Number of free cities"))
>>>>>>> f90b73eb
    ,("overlord naval force limit", ("", "overlord naval force limit"))
    ,("own territory dice roll bonus", ("", "Own territory dice roll bonus"))
    ,("transfer trade acceptance", ("", "Transfer trade acceptance"))
    ,("yearly authority", ("", "yearly authority"))
    ,("yearly doom reduction", ("", "yearly doom reduction"))
    ,("years for personal union integration", ("", "Personal union"))
    -- Trade company investments
    ,("local_quarter", ("TC local quarters", "Trade company#Trade company investments"))
    ,("permanent_quarters", ("TC permanent quarters", "Trade company#Trade company investments"))
    ,("officers_mess", ("TC officers mess", "Trade company#Trade company investments"))
    ,("company_warehouse", ("TC warehouse", "Trade company#Trade company investments"))
    ,("company_depot", ("TC depot", "Trade company#Trade company investments"))
    ,("admiralty", ("TC admiralty", "Trade company#Trade company investments"))
    ,("brokers_office", ("TC brokers office", "Trade company#Trade company investments"))
    ,("brokers_exchange", ("TC brokers exchange", "Trade company#Trade company investments"))
    ,("property_appraiser", ("TC property appraiser", "Trade company#Trade company investments"))
    ,("settlements", ("TC settlement", "Trade company#Trade company investments"))
    ,("district", ("TC district", "Trade company#Trade company investments"))
    ,("townships", ("TC township", "Trade company#Trade company investments"))
    ,("company_administration", ("TC company administration", "Trade company#Trade company investments"))
    ,("military_administration", ("TC military administration", "Trade company#Trade company investments"))
    ,("governor_general_mansion", ("TC governor generals mansion", "Trade company#Trade company investments"))
    -- Disasters
    ,("coup_attempt_disaster", ("Coup Attempt", "Coup Attempt"))
    -- Holy orders
    ,("dominican_order", ("Dominicans", "Dominicans"))
    ,("franciscan_order", ("Franciscans", "Franciscans"))
    ,("jesuit_order", ("Jesuits", "Jesuits"))
    -- Icons
    ,("icon_climacus"   , ("Icon of St. John Climacus", "Icons"))
    ,("icon_eleusa"     , ("Icon of Eleusa", "Icons"))
    ,("icon_michael"    , ("Icon of St. Michael", "Icons"))
    ,("icon_nicholas"   , ("Icon of St. Nicholas", "Icons"))
    ,("icon_pancreator" , ("Icon of Christ Pantocrator", "Icons"))
    ]

-- Given a script atom, return the corresponding icon key, if any.
iconKey :: Text -> Maybe Text
iconKey atom = HM.lookup atom scriptIconTable

-- | Table of icon tag to wiki filename. Only those that are different are
-- listed.
iconFileTable :: HashMap Text Text
iconFileTable = HM.fromList
    [("improve relations", "Improve relations")
    ,("ship durability", "Ship durability")
    ,("embargo efficiency", "Embargo efficiency")
    ,("power projection from insults", "Power projection from insults")
    ,("trade company investment cost", "Trade company investment cost")
    ,("missionaries", "Missionaries")
    ,("prestige", "Yearly prestige")
    ,("trade efficiency", "Trade efficiency")
    ,("infantry power", "Infantry combat ability")
    ,("envoy travel time", "Envoy travel time")
    ,("army tradition decay", "Yearly army tradition decay")
    ,("cavalry power", "Cavalry combat ability")
    ,("recover army morale speed", "Recover army morale speed")
    ,("cost of enforcing religion through war", "Cost of enforcing religion through war")
    ,("burghers loyalty", "Burghers loyalty equilibrium")
    ,("heavy ship power", "Heavy ship combat ability")
    ,("blockade impact on siege", "Blockade impact on siege")
    ,("nobility loyalty", "Nobility loyalty equilibrium")
    ,("development cost", "Development cost")
    ,("advisor cost", "Advisor cost")
    ,("missionary strength", "Missionary strength")
    ,("legitimacy", "Legitimacy")
    ,("naval forcelimit", "Naval forcelimit")
    ,("ship cost", "Ship costs")
    ,("siege ability", "Siege ability")
    ,("mercenary cost", "Mercenary cost")
    ,("culture conversion cost", "Culture conversion cost")
    ,("autonomy change cooldown", "Autonomy change cooldown")
    ,("naval attrition", "Naval attrition")
    ,("looting speed", "Looting speed")
    ,("land leader shock", "Land leader shock")
    ,("cost of advisors with ruler's culture", "Cost of advisors with ruler's culture")
    ,("national manpower modifier", "National manpower modifier")
    ,("yearly corruption", "Yearly corruption")
    ,("artillery fire", "Artillery fire")
    ,("free leader pool", "Leader(s) without upkeep")
    ,("regiment cost", "Regiment cost")
    ,("goods produced modifier", "Goods produced modifier")
    ,("unjustified demands", "Unjustified demands")
    ,("province warscore cost", "Province war score cost")
    ,("global heretic missionary strength", "Missionary strength vs heretics")
    ,("trade steering", "Trade steering")
    ,("provincial trade power modifier", "Provincial trade power modifier")
    ,("inflation reduction", "Yearly inflation reduction")
    ,("core creation cost", "Core-creation cost")
    ,("morale of navies", "Morale of navies")
    ,("mandate growth modifier", "Mandate")
    ,("naval maintenance", "Naval maintenance modifier")
    ,("fort maintenance on border with rival", "Fort maintenance on border with rival")
    ,("imperial authority modifier", "Imperial authority modifier")
    ,("interest", "Interest per annum")
    ,("clergy loyalty", "Clergy loyalty equilibrium")
    ,("diplomatic possible policies", "Diplomatic possible policies")
    ,("attrition for enemies", "Attrition for enemies")
    ,("navy tradition", "Navy tradition")
    ,("max promoted cultures", "Max promoted cultures")
    ,("merchant", "Merchants")
    ,("merchants", "Merchants")
    ,("reform desire", "Reform desire")
    ,("church power", "Church power")
    ,("stability cost", "Stability cost modifier")
    ,("imperial authority growth modifier", "Imperial authority growth modifier")
    ,("native assimilation", "Native assimilation")
    ,("embracement cost", "Institution embracement cost")
    ,("mercenary discipline", "Mercenary discipline")
    ,("absolutism", "Absolutism")
    ,("infantry cost", "Infantry cost")
    ,("colonists", "Colonists")
    ,("cost to justify trade conflict", "Justify trade conflict cost")
    ,("naval leader fire", "Naval leader fire")
    ,("years of separatism", "Years of separatism")
    ,("land forcelimit modifier", "Land force limit modifier")
    ,("monthly fervor", "Monthly fervor")
    ,("meritocracy", "Meritocracy")
    ,("land leader fire", "Land leader fire")
    ,("diplomatic annexation cost", "Diplomatic annexation cost")
    ,("advisor pool", "Possible advisors")
    ,("ship disengagement chance", "Ship disengagement chance")
    ,("prestige from land", "Prestige from land battles")
    ,("tolerance heretic", "Tolerance heretic")
    ,("construction time", "Construction time")
    ,("horde unity", "Horde unity")
    ,("burghers influence", "Burghers influence")
    ,("cost to fabricate claims", "Cost to fabricate claims")
    ,("liberty desire in subjects", "Liberty desire in subjects")
    ,("trade power abroad", "Trade power abroad")
    ,("reform progress growth", "Reform progress growth")
    ,("shock damage", "Shock damage")
    ,("diplomatic free policies", "Diplomatic free policies")
    ,("republican tradition", "Republican tradition")
    ,("naval leader shock", "Naval leader shock")
    ,("ship trade power", "Ship trade power")
    ,("manpower recovery speed", "Manpower recovery speed")
    ,("global regiment recruit speed", "Recruitment time")
    ,("sailor maintenance", "Sailor maintenance")
    ,("monarch military skill", "Monarch military skill")
    ,("idea cost", "Idea cost")
    ,("devotion", "Devotion")
    ,("navy tradition decay", "Yearly navy tradition decay")
    ,("cavalry cost", "Cavalry cost")
    ,("national garrison growth", "National garrison growth")
    ,("leader siege", "Leader siege")
    ,("shock damage received", "Shock damage received")
    ,("mercenary manpower", "Mercenary manpower")
    ,("general cost", "General cost")
    ,("cavalry flanking ability", "Cavalry flanking ability")
    ,("military free policies", "Military free policies")
    ,("army tradition from battles", "Army tradition from battles")
    ,("global tariffs", "Global tariffs")
    ,("diplomats", "Diplomat")
    ,("colonial range", "Colonial range")
    ,("global autonomy", "Autonomy")
    ,("marines force limit", "Marines force limit")
    ,("shipbuilding time", "Shipbuilding time")
    ,("blockade efficiency", "Blockade efficiency")
    ,("institution spread", "Institution spread")
    ,("galley cost", "Galley cost")
    ,("maximum revolutionary zeal", "Maximum revolutionary zeal")
    ,("merc maintenance modifier", "Mercenary maintenance")
    ,("vassal forcelimit bonus", "Vassal force limit contribution")
    ,("war exhaustion cost", "Cost of reducing war exhaustion")
    ,("migration cooldown", "Migration cooldown")
    ,("build cost", "Construction cost")
    ,("galley power", "Galley combat ability")
    ,("domestic trade power", "Trade power")
    ,("tribal allegiance", "Yearly tribal _allegiance")
    ,("land fire damage", "Land fire damage")
    ,("light ship power", "Light ship combat ability")
    ,("morale hit when losing a ship", "Morale hit when losing a ship")
    ,("administrative free policies", "Administrative free policies")
    ,("harsh treatment cost", "Harsh treatment cost")
    ,("global settler increase", "Global settler increase")
    ,("global naval engagement", "Global naval engagement")
    ,("caravan power", "Caravan power")
    ,("mil tech cost", "Military technology cost")
    ,("heavy ship cost", "Heavy ship cost")
    ,("papal influence", "Papal influence")
    ,("movement speed", "Movement speed")
    ,("morale of armies", "Morale of armies")
    ,("monthly piety", "Monthly piety")
    ,("native uprising chance", "Native uprising chance")
    ,("female advisor chance", "Female advisor chance")
    ,("liberty desire from subjects development", "Liberty desire from subjects development")
    ,("adm tech cost", "Administrative technology cost")
    ,("artillery power", "Artillery combat ability")
    ,("sailor recovery speed", "Sailor recovery speed")
    ,("missionary maintenance cost", "Missionary maintenance cost")
    ,("land maintenance", "Land maintenance modifier")
    ,("possible policies", "Possible policies")
    ,("tolerance own", "Tolerance of the true faith")
    ,("global spy defence", "Foreign spy detection")
    ,("spy offense", "Spy network construction")
    ,("privateer efficiency", "Privateer efficiency")
    ,("war exhaustion", "War exhaustion")
    ,("reelection cost", "Reelection cost")
    ,("diplomatic reputation", "Diplomatic reputation")
    ,("global trade power", "Trade power")
    ,("army tradition", "Army tradition")
    ,("chance to capture enemy ships", "Chance to capture enemy ships")
    ,("national sailors modifier", "National sailors modifier")
    ,("reinforce speed", "Reinforce speed")
    ,("artillery damage from back row", "Artillery damage from back row")
    ,("tolerance heathen", "Tolerance heathen")
    ,("fort defense", "Fort defense")
    ,("administrative efficiency", "Administrative efficiency")
    ,("flagship cost", "Flagship cost")
    ,("technology cost", "Technology cost")
    ,("prestige decay", "Prestige decay")
    ,("dip tech cost", "Diplomatic technology cost")
    ,("fort maintenance", "Fort maintenance")
    ,("reinforce cost", "Reinforce cost")
    ,("enemy core creation", "Hostile core-creation cost on us")
    ,("state maintenance", "State maintenance")
    ,("possible manchu banners", "Possible Manchu banners")
    ,("global tax modifier", "National tax modifier")
    ,("merchant trade power", "Merchant trade power")
    ,("trade range", "Trade range")
    ,("fire damage received", "Fire damage received")
    ,("income from vassals", "Income from vassals")
    ,("national unrest", "National unrest")
    ,("transport cost", "Transport cost")
    ,("artillery cost", "Artillery cost")
    ,("religious unity", "Religious unity")
    ,("land attrition", "Land attrition")
    ,("light ship cost", "Light ship cost")
    ,("governing capacity modifier", "Governing capacity modifier")
    ,("ae impact", "Aggressive expansion impact")
    ,("minimum autonomy in territories", "Minimum autonomy in territories")
    ,("production efficiency", "Production efficiency")
    ,("diplomatic upkeep", "Diplomatic relations")
    ,("garrison size", "Garrison size")
    ,("cavalry to infantry ratio", "Cavalry to infantry ratio")
    ,("land leader maneuver", "Land leader maneuver")
    ,("monarch diplomatic skill", "Monarch diplomatic skill")
    ,("naval leader maneuver", "Naval leader maneuver")
    ,("discipline", "Discipline")
    ,("chance of new heir", "Chance of new heir")
    ]

-- | Given an {{icon}} key, give the corresponding icon file name.
--
-- Needed for idea groups, which don't use {{icon}}.
iconFile :: Text -> Text
iconFile s = HM.lookupDefault s s iconFileTable
-- | ByteString version of 'iconFile'.
iconFileB :: ByteString -> ByteString
iconFileB = TE.encodeUtf8 . iconFile . TE.decodeUtf8

-- | As generic_icon except
--
-- * say "same as <foo>" if foo refers to a country (in which case, add a flag if possible)
-- * may not actually have an icon (localization file will know if it doesn't)
iconOrFlag :: (EU4Info g, Monad m) =>
    (Text -> Text -> ScriptMessage)
        -> (Text -> ScriptMessage)
        -> Maybe EU4Scope
        -> StatementHandler g m
iconOrFlag _ flagmsg expectScope stmt@[pdx| %_ = $vartag:$var |] = do
    mwhoflag <- eflag expectScope (Right (vartag, var))
    case mwhoflag of
        Just whoflag -> msgToPP . flagmsg $ whoflag
        Nothing -> preStatement stmt
iconOrFlag iconmsg flagmsg expectScope [pdx| $head = $name |] = msgToPP =<< do
    nflag <- flag expectScope name -- laziness means this might not get evaluated
--   when (T.toLower name == "prev") . withCurrentFile $ \f -> do
--       traceM $ f ++ ": iconOrFlag: " ++ T.unpack head ++ " = " ++ T.unpack name
--       ps <- getPrevScope
--       traceM $ "PREV scope is: " ++ show ps
    if isTag name || isPronoun name
        then return . flagmsg . Doc.doc2text $ nflag
        else iconmsg <$> return (iconText . HM.lookupDefault name name $ scriptIconTable)
                     <*> getGameL10n name
iconOrFlag _ _ _ stmt = plainMsg $ pre_statement' stmt

-- | Message with icon and tag.
withFlagAndIcon :: (EU4Info g, Monad m) =>
    Text
        -> (Text -> Text -> ScriptMessage)
        -> Maybe EU4Scope
        -> StatementHandler g m
withFlagAndIcon iconkey flagmsg expectScope stmt@[pdx| %_ = $vartag:$var |] = do
    mwhoflag <- eflag expectScope (Right (vartag, var))
    case mwhoflag of
        Just whoflag -> msgToPP . flagmsg (iconText iconkey) $ whoflag
        Nothing -> preStatement stmt
withFlagAndIcon iconkey flagmsg expectScope [pdx| %_ = $name |] = msgToPP =<< do
    nflag <- flag expectScope name
    return . flagmsg (iconText iconkey) . Doc.doc2text $ nflag
withFlagAndIcon _ _ _ stmt = plainMsg $ pre_statement' stmt

-- | Handler for statements where RHS is a tag or province id.
tagOrProvince :: (EU4Info g, Monad m) =>
    (Text -> ScriptMessage)
        -> (Text -> ScriptMessage)
        -> Maybe EU4Scope
        -> StatementHandler g m
tagOrProvince tagmsg _ expectScope stmt@[pdx| %_ = $vartag:$var |] = do
    mwhoflag <- eflag expectScope (Right (vartag, var))
    case mwhoflag of
        Just whoflag -> msgToPP $ tagmsg whoflag
        Nothing -> preStatement stmt
tagOrProvince tagmsg provmsg expectScope stmt@[pdx| %_ = ?!eobject |]
    = msgToPP =<< case eobject of
            Just (Right tag) -> do
                tagflag <- flag expectScope tag
                return . tagmsg . Doc.doc2text $ tagflag
            Just (Left provid) -> do -- is a province id
                prov_loc <- getProvLoc provid
                return . provmsg $ prov_loc
            Nothing -> return (preMessage stmt)
tagOrProvince _ _ _ stmt = preStatement stmt

tagOrProvinceIcon :: (EU4Info g, Monad m) =>
    (Text -> ScriptMessage)
        -> (Text -> ScriptMessage)
        -> StatementHandler g m
tagOrProvinceIcon tagmsg provmsg stmt@[pdx| $head = ?!eobject |]
    = msgToPP =<< case eobject of
            Just (Right tag) -> do -- string: is a tag or pronoun
--              when (T.toLower tag == "prev") . withCurrentFile $ \f -> do
--                  traceM $ f ++ ": tagOrProvinceIcon: " ++ T.unpack head ++ " = " ++ T.unpack tag
--                  ps <- getPrevScope
--                  traceM $ "PREV scope is: " ++ show ps
                tagflag <- flag Nothing tag
                return . tagmsg . Doc.doc2text $ tagflag
            Just (Left provid) -> do -- is a province id
                prov_loc <- getProvLoc provid
                return . provmsg $ prov_loc
            Nothing -> return (preMessage stmt)
tagOrProvinceIcon _ _ stmt = preStatement stmt

-- TODO (if necessary): allow operators other than = and pass them to message
-- handler
-- | Handler for numeric statements.
numeric :: (IsGameState (GameState g), Monad m) =>
    (Double -> ScriptMessage)
        -> StatementHandler g m
numeric msg [pdx| %_ = !n |] = msgToPP $ msg n
numeric _ stmt = plainMsg $ pre_statement' stmt

-- | Handler for statements where the RHS is either a number or a tag/prounoun.
numericOrTag :: (EU4Info g, Monad m) =>
    (Double -> ScriptMessage)
        -> (Text -> ScriptMessage)
        -> StatementHandler g m
numericOrTag numMsg _ [pdx| %_ = !num |]
    = msgToPP $ numMsg num
numericOrTag _ tagMsg scr@[pdx| %_ = $_ |]
    = withFlag tagMsg scr
numericOrTag  _ _ stmt = plainMsg $ pre_statement' stmt

-- | Handler for statements where the RHS is either a number or a tag/prounoun, that
-- also require an icon.
numericOrTagIcon :: (EU4Info g, Monad m) =>
    Text
        -> (Text -> Double -> ScriptMessage)
        -> (Text -> Text -> ScriptMessage)
        -> StatementHandler g m
numericOrTagIcon iconkey numMsg _ [pdx| %_ = !num |]
    = msgToPP $ numMsg (iconText iconkey) num
numericOrTagIcon iconkey _ tagMsg scr@[pdx| %_ = $_ |]
    = withFlagAndIcon iconkey tagMsg (Just EU4Country) scr
numericOrTagIcon  _ _ _ stmt = plainMsg $ pre_statement' stmt

-- | Handler for a statement referring to a country. Use a flag.
withFlag :: (EU4Info g, Monad m) =>
    (Text -> ScriptMessage) -> StatementHandler g m
withFlag msg stmt@[pdx| %_ = $vartag:$var |] = do
    mwhoflag <- eflag (Just EU4Country) (Right (vartag, var))
    case mwhoflag of
        Just whoflag -> msgToPP . msg $ whoflag
        Nothing -> preStatement stmt
withFlag msg [pdx| %_ = $who |] = do
    whoflag <- flag (Just EU4Country) who
    msgToPP . msg . Doc.doc2text $ whoflag
withFlag _ stmt = preStatement stmt

-- | Handler for yes-or-no statements.
withBool :: (EU4Info g, Monad m) =>
    (Bool -> ScriptMessage)
        -> StatementHandler g m
withBool msg stmt = do
    fullmsg <- withBool' msg stmt
    maybe (preStatement stmt)
          return
          fullmsg

-- | Helper for 'withBool'.
withBool' :: (EU4Info g, Monad m) =>
    (Bool -> ScriptMessage)
        -> GenericStatement
        -> PPT g m (Maybe IndentedMessages)
withBool' msg [pdx| %_ = ?yn |] | T.map toLower yn `elem` ["yes","no","false"]
    = fmap Just . msgToPP $ case T.toCaseFold yn of
        "yes" -> msg True
        "no"  -> msg False
        "false" -> msg False
        _     -> error "impossible: withBool matched a string that wasn't yes, no or false"
withBool' _ _ = return Nothing

-- | Like numericIconLoc, but for booleans
boolIconLoc :: (EU4Info g, Monad m) =>
    Text
        -> Text
        -> (Text -> Text -> Bool -> ScriptMessage)
        -> StatementHandler g m
boolIconLoc the_icon what msg stmt
    = do
        whatloc <- getGameL10n what
        res <- withBool' (msg (iconText the_icon) whatloc) stmt
        maybe (preStatement stmt)
              return
              res

-- | Handler for statements whose RHS may be "yes"/"no" or a tag.
withFlagOrBool :: (EU4Info g, Monad m) =>
    (Bool -> ScriptMessage)
        -> (Text -> ScriptMessage)
        -> StatementHandler g m
withFlagOrBool bmsg _ [pdx| %_ = yes |] = msgToPP (bmsg True)
withFlagOrBool bmsg _ [pdx| %_ = no  |]  = msgToPP (bmsg False)
withFlagOrBool _ tmsg stmt = withFlag tmsg stmt

-- | Handler for statements that have a number and an icon.
numericIcon :: (IsGameState (GameState g), Monad m) =>
    Text
        -> (Text -> Double -> ScriptMessage)
        -> StatementHandler g m
numericIcon the_icon msg [pdx| %_ = !amt |]
    = msgToPP $ msg (iconText the_icon) amt
numericIcon _ _ stmt = plainMsg $ pre_statement' stmt

-- | Handler for statements that have a number and an icon, plus a fixed
-- localizable atom.
numericIconLoc :: (IsGameState (GameState g), IsGameData (GameData g), Monad m) =>
    Text
        -> Text
        -> (Text -> Text -> Double -> ScriptMessage)
        -> StatementHandler g m
numericIconLoc the_icon what msg [pdx| %_ = !amt |]
    = do whatloc <- getGameL10n what
         msgToPP $ msg (iconText the_icon) whatloc amt
numericIconLoc _ _ _ stmt = plainMsg $ pre_statement' stmt

-- | Handler for values that use a different message and icon depending on
-- whether the value is positive or negative.
numericIconChange :: (EU4Info g, Monad m) =>
    Text        -- ^ Icon for negative values
        -> Text -- ^ Icon for positive values
        -> (Text -> Double -> ScriptMessage) -- ^ Message for negative values
        -> (Text -> Double -> ScriptMessage) -- ^ Message for positive values
        -> StatementHandler g m
numericIconChange negicon posicon negmsg posmsg [pdx| %_ = !amt |]
    = if amt < 0
        then msgToPP $ negmsg (iconText negicon) amt
        else msgToPP $ posmsg (iconText posicon) amt
numericIconChange _ _ _ _ stmt = plainMsg $ pre_statement' stmt


-- | Handler for e.g. temple = X
buildingCount :: (EU4Info g, Monad m) => StatementHandler g m
buildingCount [pdx| $building = !count |] = do
    what <- getGameL10n ("building_" <> building)
    msgToPP $ MsgHasNumberOfBuildingType (iconText building) what count
buildingCount stmt = preStatement stmt

----------------------
-- Text/value pairs --
----------------------

-- $textvalue
-- This is for statements of the form
--      head = {
--          what = some_atom
--          value = 3
--      }
-- e.g.
--      num_of_religion = {
--          religion = catholic
--          value = 0.5
--      }
-- There are several statements of this form, but with different "what" and
-- "value" labels, so the first two parameters say what those label are.
--
-- There are two message parameters, one for value < 1 and one for value >= 1.
-- In the example num_of_religion, value is interpreted as a percentage of
-- provinces if less than 1, or a number of provinces otherwise. These require
-- rather different messages.
--
-- We additionally attempt to localize the RHS of "what". If it has no
-- localization string, it gets wrapped in a @<tt>@ element instead.

-- convenience synonym
tryLoc :: (IsGameData (GameData g), Monad m) => Text -> PPT g m (Maybe Text)
tryLoc = getGameL10nIfPresent

-- | Get icon and localization for the atom given. Return @mempty@ if there is
-- no icon, and wrapped in @<tt>@ tags if there is no localization.
tryLocAndIcon :: (IsGameData (GameData g), Monad m) => Text -> PPT g m (Text,Text)
tryLocAndIcon atom = do
    loc <- tryLoc atom
    return (maybe mempty id (Just (iconText atom)),
            maybe ("<tt>" <> atom <> "</tt>") id loc)

-- | Same as tryLocAndIcon but for global modifiers
tryLocAndLocMod :: (IsGameData (GameData g), Monad m) => Text -> PPT g m (Text,Text)
tryLocAndLocMod atom = do
    loc <- tryLoc (HM.lookupDefault atom atom locTable)
    case loc of
        Just loc' -> return (iconText (T.toLower loc'), loc')
        Nothing   -> return $ trace ("tryLocAndLocMod: Localization failed for modifier: " ++ T.unpack atom) (iconText atom, "<tt>" <> atom <> "</tt>")
    where
        locTable :: HashMap Text Text
        locTable = HM.fromList
            [("female_advisor_chance", "MODIFIER_FEMALE_ADVISOR_CHANCE")
            ,("cavalry_power", "CAVALRY_POWER")
            ,("development_cost", "DEVELOPMENT_COST")
            ,("discipline", "MODIFIER_DISCIPLINE")
            ,("global_trade_goods_size_modifier", "MODIFIER_GLOBAL_TRADE_GOODS_SIZE_MODIFIER")
            ,("infantry_power", "INFANTRY_POWER")
            ,("missionaries" , "MISSIONARY_CONSTRUCTIONS") -- ?
            ,("ship_durability", "MODIFIER_SHIP_DURABILITY")
            ,("tolerance_heathen", "MODIFIER_TOLERANCE_HEATHEN")
            ]

data TextValue = TextValue
        {   tv_what :: Maybe Text
        ,   tv_value :: Maybe Double
        }
newTV :: TextValue
newTV = TextValue Nothing Nothing

parseTV whatlabel vallabel scr = foldl' addLine newTV scr
    where
        addLine :: TextValue -> GenericStatement -> TextValue
        addLine tv [pdx| $label = ?what |] | label == whatlabel
            = tv { tv_what = Just what }
        addLine tv [pdx| $label = !val |] | label == vallabel
            = tv { tv_value = Just val }
        addLine nor _ = nor

textValue :: forall g m. (EU4Info g, Monad m) =>
    Text                                             -- ^ Label for "what"
        -> Text                                      -- ^ Label for "how much"
        -> (Text -> Text -> Double -> ScriptMessage) -- ^ Message constructor, if abs value < 1
        -> (Text -> Text -> Double -> ScriptMessage) -- ^ Message constructor, if abs value >= 1
        -> (Text -> PPT g m (Text, Text)) -- ^ Action to localize and get icon (applied to RHS of "what")
        -> StatementHandler g m
textValue whatlabel vallabel smallmsg bigmsg loc stmt@[pdx| %_ = @scr |]
    = msgToPP =<< pp_tv (parseTV whatlabel vallabel scr)
    where
        pp_tv :: TextValue -> PPT g m ScriptMessage
        pp_tv tv = case (tv_what tv, tv_value tv) of
            (Just what, Just value) -> do
                (what_icon, what_loc) <- loc what
                return $ (if abs value < 1 then smallmsg else bigmsg) what_icon what_loc value
            _ -> return $ preMessage stmt
textValue _ _ _ _ _ stmt = preStatement stmt

-- | Statements of the form
-- @
--      has_trade_modifier = {
--          who = ROOT
--          name = merchant_recalled
--      }
-- @
data TextAtom = TextAtom
        {   ta_what :: Maybe Text
        ,   ta_atom :: Maybe Text
        }
newTA :: TextAtom
newTA = TextAtom Nothing Nothing

parseTA whatlabel atomlabel scr = (foldl' addLine newTA scr)
    where
        addLine :: TextAtom -> GenericStatement -> TextAtom
        addLine ta [pdx| $label = ?what |]
            | label == whatlabel
            = ta { ta_what = Just what }
        addLine ta [pdx| $label = ?at |]
            | label == atomlabel
            = ta { ta_atom = Just at }
        addLine ta scr = (trace ("parseTA: Ignoring " ++ show scr)) $ ta


textAtom :: forall g m. (EU4Info g, Monad m) =>
    Text -- ^ Label for "what" (e.g. "who")
        -> Text -- ^ Label for atom (e.g. "name")
        -> (Text -> Text -> Text -> ScriptMessage) -- ^ Message constructor
        -> (Text -> PPT g m (Maybe Text)) -- ^ Action to localize, get icon, etc. (applied to RHS of "what")
        -> StatementHandler g m
textAtom whatlabel atomlabel msg loc stmt@[pdx| %_ = @scr |]
    = msgToPP =<< pp_ta (parseTA whatlabel atomlabel scr)
    where
        pp_ta :: TextAtom -> PPT g m ScriptMessage
        pp_ta ta = case (ta_what ta, ta_atom ta) of
            (Just what, Just atom) -> do
                mwhat_loc <- loc what
                atom_loc <- getGameL10n atom
                let what_icon = iconText what
                    what_loc = fromMaybe ("<tt>" <> what <> "</tt>") mwhat_loc
                return $ msg what_icon what_loc atom_loc
            _ -> return $ preMessage stmt
textAtom _ _ _ _ stmt = preStatement stmt

taDescAtomIcon :: forall g m. (EU4Info g, Monad m) =>
    Text -> Text ->
    (Text -> Text -> Text -> ScriptMessage) -> StatementHandler g m
taDescAtomIcon tDesc tAtom msg stmt@[pdx| %_ = @scr |]
    = msgToPP =<< pp_lai (parseTA tDesc tAtom scr)
    where
        pp_lai :: TextAtom -> PPT g m ScriptMessage
        pp_lai ta = case (ta_what ta, ta_atom ta) of
            (Just desc, Just atom) -> do
                descLoc <- getGameL10n desc
                atomLoc <- getGameL10n (T.toUpper atom) -- XXX: why does it seem to necessary to use toUpper here?
                return $ msg descLoc (iconText atom) atomLoc
            _ -> return $ preMessage stmt
taDescAtomIcon _ _ _ stmt = preStatement stmt


taTypeFlag :: forall g m. (EU4Info g, Monad m) => Text -> Text -> (Text -> Text -> ScriptMessage) -> StatementHandler g m
taTypeFlag tType tFlag msg stmt@[pdx| %_ = @scr |]
    = msgToPP =<< pp_tf (parseTA tType tFlag scr)
    where
        pp_tf :: TextAtom -> PPT g m ScriptMessage
        pp_tf ta = case (ta_what ta, ta_atom ta) of
            (Just typ, Just flag) -> do
                typeLoc <- getGameL10n typ
                flagLoc <- flagText (Just EU4Country) flag
                return $ msg typeLoc flagLoc
            _ -> return $ preMessage stmt
taTypeFlag _ _ _ stmt = preStatement stmt

-- | Helper for effects, where the argument is a single statement in a clause
-- E.g. generate_traitor_advisor_effect

getEffectArg :: Text -> GenericStatement -> Maybe GenericRhs
getEffectArg tArg stmt@[pdx| %_ = @scr |] = case scr of
        [[pdx| $arg = %val |]] | T.toLower arg == tArg -> Just val
        _ -> Nothing
getEffectArg _ _ = Nothing

simpleEffectNum :: forall g m. (EU4Info g, Monad m) => Text ->  (Double -> ScriptMessage) -> StatementHandler g m
simpleEffectNum tArg msg stmt =
    case getEffectArg tArg stmt of
        Just (FloatRhs num) -> msgToPP (msg num)
        Just (IntRhs num) -> msgToPP (msg (fromIntegral num))
        _ -> (trace $ "warning: Not handled by simpleEffectNum: " ++ (show stmt)) $ preStatement stmt

simpleEffectNumIcon :: forall g m. (EU4Info g, Monad m) => Text -> Text -> (Text -> Double -> ScriptMessage) -> StatementHandler g m
simpleEffectNumIcon iconKey tArg msg = simpleEffectNum tArg (msg (iconText iconKey))

simpleEffectAtom :: forall g m. (EU4Info g, Monad m) => Text -> (Text -> Text -> ScriptMessage) -> StatementHandler g m
simpleEffectAtom tArg msg stmt =
    case getEffectArg tArg stmt of
        Just (GenericRhs atom _) -> do
            loc <- getGameL10n atom
            msgToPP $ msg (iconText atom) loc
        _ -> (trace $ "warning: Not handled by simpleEffectAtom: " ++ (show stmt)) $ preStatement stmt

simpleEffectAtomIcon :: forall g m. (EU4Info g, Monad m) => Text -> Text -> (Text -> Text -> ScriptMessage) -> StatementHandler g m
simpleEffectAtomIcon iconKey tArg msg stmt =
    case getEffectArg tArg stmt of
        Just (GenericRhs atom _) -> do
            loc <- getGameL10n atom
            msgToPP $ msg (iconText iconKey) loc
        _ -> (trace $ "warning: Not handled by simpleEffectAtomIcon: " ++ (show stmt)) $ preStatement stmt

simpleEffectWithExtraHandler :: forall g m. (EU4Info g, Monad m) => Text -> (StatementHandler g m) -> StatementHandler g m
simpleEffectWithExtraHandler tArg handler stmt =
    case getEffectArg tArg stmt of
        Just (GenericRhs atom _) -> handler [pdx| $tArg = $atom |]
        _ -> (trace $ "warning: Not handled by simpleEffectWithExtraHandler: " ++ (show stmt)) $ preStatement stmt

-- AI decision factors

-- | Extract the appropriate message(s) from an @ai_will_do@ clause.
ppAiWillDo :: (EU4Info g, Monad m) => AIWillDo -> PPT g m IndentedMessages
ppAiWillDo (AIWillDo mbase mods) = do
    mods_pp'd <- fold <$> traverse ppAiMod mods
    let baseWtMsg = case mbase of
            Nothing -> MsgNoBaseWeight
            Just base -> MsgAIBaseWeight base
    iBaseWtMsg <- msgToPP baseWtMsg
    return $ iBaseWtMsg ++ mods_pp'd

-- | Extract the appropriate message(s) from a @modifier@ section within an
-- @ai_will_do@ clause.
ppAiMod :: (EU4Info g, Monad m) => AIModifier -> PPT g m IndentedMessages
ppAiMod (AIModifier (Just multiplier) triggers) = do
    triggers_pp'd <- ppMany triggers
    case triggers_pp'd of
        [(i, triggerMsg)] -> do
            triggerText <- messageText triggerMsg
            return [(i, MsgAIFactorOneline triggerText multiplier)]
        _ -> withCurrentIndentZero $ \i -> return $
            (i, MsgAIFactorHeader multiplier)
            : map (first succ) triggers_pp'd -- indent up
ppAiMod (AIModifier Nothing _) =
    plainMsg "(missing multiplier for this factor)"

-- | Verify assumption about rhs
rhsAlways :: (EU4Info g, Monad m) => Text -> ScriptMessage -> StatementHandler g m
rhsAlways assumedRhs msg [pdx| %_ = ?rhs |] | T.toLower rhs == assumedRhs = msgToPP $ msg
rhsAlways _ _ stmt = (trace $ "Expectation is wrong in statement " ++ show stmt) $ preStatement stmt

rhsAlwaysYes :: (EU4Info g, Monad m) => ScriptMessage -> StatementHandler g m
rhsAlwaysYes = rhsAlways "yes"

rhsAlwaysEmptyCompound :: (EU4Info g, Monad m) => ScriptMessage -> StatementHandler g m
rhsAlwaysEmptyCompound msg stmt@(Statement _ OpEq (CompoundRhs [])) = msgToPP $ msg
rhsAlwaysEmptyCompound _ stmt = (trace $ "Expectation is wrong in statement " ++ show stmt) $ preStatement stmt

---------------------------------
-- Specific statement handlers --
---------------------------------

-- Factions.
-- We want to use the faction influence icons, not the faction icons, so
-- textValue unfortunately doesn't work here.

-- | Convert the atom used in scripts for a faction to the corresponding icon
-- key for its influence.
facInfluence_iconkey :: Text -> Maybe Text
facInfluence_iconkey fac = case fac of
        -- Celestial empire
        "enuchs" {- sic -} -> Just "eunuchs influence"
        "temples"          -> Just "temples influence"
        "bureaucrats"      -> Just "bureaucrats influence"
        -- Merchant republic
        "mr_aristocrats"   -> Just "aristocrats influence"
        "mr_guilds"        -> Just "guilds influence"
        "mr_traders"       -> Just "traders influence"
        -- Revolutionary republic
        "rr_jacobins"      -> Just "jacobin influence"
        "rr_royalists"     -> Just "imperial influence"
        "rr_girondists"    -> Just "girondist influence"
        -- Pirate republics
        "pr_buccaneers"    -> Just "buccaneers influence"
        "pr_smugglers"     -> Just "smugglers influence"
        "pr_captains"      -> Just "captains influence"
        _ {- unknown -}    -> Nothing

-- | Convert the atom used in scripts for a faction to the corresponding icon
-- key.
fac_iconkey :: Text -> Maybe Text
fac_iconkey fac = case fac of
        -- Celestial empire
        "enuchs" {- sic -} -> Just "eunuchs"
        "temples"          -> Just "temples"
        "bureaucrats"      -> Just "bureaucrats"
        -- Merchant republic
        "mr_aristocrats"   -> Just "aristocrats"
        "mr_guilds"        -> Just "guilds"
        "mr_traders"       -> Just "traders"
        -- Revolutionary republic
        "rr_jacobins"      -> Just "jacobins"
        "rr_royalists"     -> Just "imperials"
        "rr_girondists"    -> Just "girondists"
        -- Pirate republics
        "pr_buccaneers"    -> Just "buccaneers"
        "pr_smugglers"     -> Just "smugglers"
        "pr_captains"      -> Just "captains"
        _ {- unknown -}    -> Nothing

data FactionInfluence = FactionInfluence {
        faction :: Maybe Text
    ,   influence :: Maybe Double
    }
-- | Empty 'FactionInfluence'
newInfluence :: FactionInfluence
newInfluence = FactionInfluence Nothing Nothing
-- | Handler for faction influence.
factionInfluence :: (EU4Info g, Monad m) =>
                     (Text -> Text -> Double -> ScriptMessage) -> StatementHandler g m
factionInfluence msg stmt@[pdx| %_ = @scr |]
    = msgToPP =<< pp_influence (foldl' addField newInfluence scr)
    where
        pp_influence inf = case (faction inf, influence inf) of
            (Just fac, Just infl) ->
                let fac_icon = maybe ("<!-- " <> fac <> " -->") iconText (facInfluence_iconkey fac)
                in do
                    fac_loc <- getGameL10n fac
                    return $ msg fac_icon fac_loc infl
            _ -> return $ preMessage stmt
        addField :: FactionInfluence -> GenericStatement -> FactionInfluence
        addField inf [pdx| faction   = ?fac |] = inf { faction = Just fac }
        addField inf [pdx| influence = !amt |] = inf { influence = Just amt }
        addField inf _ = inf -- unknown statement
factionInfluence _ stmt = preStatement stmt

-- | Handler for trigger checking which faction is in power.
factionInPower :: (EU4Info g, Monad m) => StatementHandler g m
factionInPower [pdx| %_ = ?fac |] | Just facKey <- fac_iconkey fac
    = do fac_loc <- getGameL10n fac
         msgToPP $ MsgFactionInPower (iconText facKey) fac_loc
factionInPower stmt = preStatement stmt

-- | Handler for trigger checking which faction is in power.
factionInPowerEffect :: (EU4Info g, Monad m) => StatementHandler g m
factionInPowerEffect stmt@[pdx| %_ = @stmts |] = do
    let (factionStmt, rest) = extractStmt (matchLhsText "faction") stmts
        (effectStmt, rest') = extractStmt (matchLhsText "effect") rest
    case rest' of
        [] -> case factionStmt of
            Just [pdx| %_ = ?faction |] -> case effectStmt of
                Just [pdx| %_ = ?effectText |] -> do
                    facLoc <- getGameL10n faction
                    let facKey = fromMaybe faction (fac_iconkey faction)
                    effectStmt2 <- readScriptFromText effectText
                    effectMsgs <- ppMany effectStmt2
                    withCurrentIndent $ \i ->
                        return $  (i, MsgFactionInPowerEffect (iconText facKey) facLoc) : effectMsgs
                _ -> preStatement stmt
            _ -> preStatement stmt
        unhandledStatements -> (trace $ "factionInPowerEffect: Unhandled statements " ++ (show unhandledStatements)) $ preStatement stmt
factionInPowerEffect stmt = preStatement stmt

-- Modifiers

data AddModifier = AddModifier {
        amod_name :: Maybe Text
    ,   amod_key :: Maybe Text
    ,   amod_who :: Maybe Text
    ,   amod_duration :: Maybe Double
    ,   amod_power :: Maybe Double
    } deriving Show
newAddModifier :: AddModifier
newAddModifier = AddModifier Nothing Nothing Nothing Nothing Nothing

addModifierLine :: AddModifier -> GenericStatement -> AddModifier
addModifierLine apm [pdx| name     = ?name     |] = apm { amod_name = Just name }
addModifierLine apm [pdx| key      = ?key      |] = apm { amod_key = Just key }
addModifierLine apm [pdx| who      = ?tag      |] = apm { amod_who = Just tag }
addModifierLine apm [pdx| duration = !duration |] = apm { amod_duration = Just duration }
addModifierLine apm [pdx| power    = !power    |] = apm { amod_power = Just power }
addModifierLine apm _ = apm -- e.g. hidden = yes

maybeM :: Monad m => (a -> m b) -> Maybe a -> m (Maybe b)
maybeM f = maybe (return Nothing) (fmap Just . f)

addModifier :: (EU4Info g, Monad m) =>
    ScriptMessage -> StatementHandler g m
addModifier kind stmt@(Statement _ OpEq (CompoundRhs scr)) =
    let amod = foldl' addModifierLine newAddModifier scr
    in if isJust (amod_name amod) || isJust (amod_key amod) then do
        let mkey = amod_key amod
            mname = amod_name amod
        mthemod <- join <$> sequence (getModifier <$> mname) -- Nothing if trade modifier
        tkind <- messageText kind
        mwho <- maybe (return Nothing)
                      (fmap (Just . Doc.doc2text) . flag (Just EU4Country))
                      (amod_who amod)
        mname_loc <- maybeM getGameL10n mname
        mkey_loc <- maybeM getGameL10n mkey
        let mdur = amod_duration amod
            mname_or_key = maybe mkey Just mname
            mname_or_key_loc = maybe mkey_loc Just mname_loc
            meffect = modEffects <$> mthemod
        mpp_meffect <- scope EU4Bonus $ maybeM ppMany meffect

        -- Is this a religious modifer?
        mpp_meffect' <- case (mpp_meffect, modReligious <$> mthemod) of
            (Just pp_meffect, Just True) -> do
                relMsg <- withCurrentIndent $ \i -> return (i + 1, MsgReligiousModifier)
                return $ Just $ pp_meffect ++ [relMsg]
            _ -> do return mpp_meffect

        case mname_or_key of
            Just modid ->
                -- default presented name to mod id
                let name_loc = fromMaybe modid mname_or_key_loc
                in case (mwho, amod_power amod, mdur, mpp_meffect') of
                    -- Event modifiers - expect effects
                    (Nothing,  Nothing,  Nothing, Just pp_effect)  -> do
                        msghead <- alsoIndent' (MsgGainMod modid tkind name_loc)
                        return (msghead : pp_effect)
                    (Nothing,  Nothing,  Just dur, Just pp_effect) -> do
                        msghead <- alsoIndent' (MsgGainModDur modid tkind name_loc dur)
                        return (msghead : pp_effect)
                    (Just who, Nothing,  Nothing, Just pp_effect)  -> do
                        msghead <- alsoIndent' (MsgActorGainsMod modid who tkind name_loc)
                        return (msghead : pp_effect)
                    (Just who, Nothing,  Just dur, Just pp_effect) -> do
                        msghead <- alsoIndent' (MsgActorGainsModDur modid who tkind name_loc dur)
                        return (msghead : pp_effect)
                    -- Trade power modifiers - expect no effects
                    (Nothing,  Just pow, Nothing, _)  -> msgToPP $ MsgGainModPow modid tkind name_loc pow
                    (Nothing,  Just pow, Just dur, _) -> msgToPP $ MsgGainModPowDur modid tkind name_loc pow dur
                    (Just who, Just pow, Nothing, _)  -> msgToPP $ MsgActorGainsModPow modid who tkind name_loc pow
                    (Just who, Just pow, Just dur, _) -> msgToPP $ MsgActorGainsModPowDur modid who tkind name_loc pow dur
                    _ -> do
                        traceM $ "strange modifier spec" ++ case (mkey, mname) of
                            (Just key, _) -> ": " ++ T.unpack key
                            (_, Just name) -> ": " ++ T.unpack name
                            _ -> ""
                        preStatement stmt
            _ -> preStatement stmt -- Must have mod id
    else preStatement stmt
addModifier _ stmt = preStatement stmt

-- Add core

-- "add_core = <n>" in country scope means "Gain core on <localize PROVn>"
-- "add_core = <tag>" in province scope means "<localize tag> gains core"
addCore :: (EU4Info g, Monad m) =>
    StatementHandler g m
addCore [pdx| %_ = $tag |]
  = msgToPP =<< do -- tag
    tagflag <- flagText (Just EU4Country) tag
    return $ MsgTagGainsCore tagflag
addCore [pdx| %_ = !num |]
  = msgToPP =<< do -- province
    prov <- getProvLoc num
    return $ MsgGainCoreOnProvince prov
addCore stmt = preStatement stmt

-- Opinions

-- Add an opinion modifier towards someone (for a number of years).
data AddOpinion = AddOpinion {
        op_who :: Maybe (Either Text (Text, Text))
    ,   op_modifier :: Maybe Text
    ,   op_years :: Maybe Double
    } deriving Show
newAddOpinion :: AddOpinion
newAddOpinion = AddOpinion Nothing Nothing Nothing

opinion :: (EU4Info g, Monad m) =>
    (Text -> Text -> Text -> ScriptMessage)
        -> (Text -> Text -> Text -> Double -> ScriptMessage)
        -> StatementHandler g m
opinion msgIndef msgDur stmt@[pdx| %_ = @scr |]
    = msgToPP =<< pp_add_opinion (foldl' addLine newAddOpinion scr)
    where
        addLine :: AddOpinion -> GenericStatement -> AddOpinion
        addLine op [pdx| who           = $tag         |] = op { op_who = Just (Left tag) }
        addLine op [pdx| who           = $vartag:$var |] = op { op_who = Just (Right (vartag, var)) }
        addLine op [pdx| modifier      = ?label       |] = op { op_modifier = Just label }
        addLine op [pdx| years         = !n           |] = op { op_years = Just n }
        -- following two for add_mutual_opinion_modifier_effect
        addLine op [pdx| scope_country = $tag         |] = op { op_who = Just (Left tag) }
        addLine op [pdx| scope_country = $vartag:$var |] = op { op_who = Just (Right (vartag, var)) }
        addLine op [pdx| opinion_modifier = ?label    |] = op { op_modifier = Just label }
        addLine op _ = op
        pp_add_opinion op = case (op_who op, op_modifier op) of
            (Just ewhom, Just modifier) -> do
                mwhomflag <- eflag (Just EU4Country) ewhom
                mod_loc <- getGameL10n modifier
                case (mwhomflag, op_years op) of
                    (Just whomflag, Nothing) -> return $ msgIndef modifier mod_loc whomflag
                    (Just whomflag, Just years) -> return $ msgDur modifier mod_loc whomflag years
                    _ -> return (preMessage stmt)
            _ -> trace ("opinion: who or modifier missing: " ++ show stmt) $ return (preMessage stmt)
opinion _ _ stmt = preStatement stmt

data HasOpinion = HasOpinion
        {   hop_who :: Maybe Text
        ,   hop_value :: Maybe Double
        }
newHasOpinion :: HasOpinion
newHasOpinion = HasOpinion Nothing Nothing
hasOpinion :: forall g m. (EU4Info g, Monad m) =>
    (Double -> Text -> ScriptMessage) ->
    StatementHandler g m
hasOpinion msg stmt@[pdx| %_ = @scr |]
    = msgToPP =<< pp_hasOpinion (foldl' addLine newHasOpinion scr)
    where
        addLine :: HasOpinion -> GenericStatement -> HasOpinion
        addLine hop [pdx| who   = ?who |] = hop { hop_who = Just who }
        addLine hop [pdx| value = !val |] = hop { hop_value = Just val }
        addLine hop _ = trace "warning: unrecognized has_opinion clause" hop
        pp_hasOpinion :: HasOpinion -> PPT g m ScriptMessage
        pp_hasOpinion hop = case (hop_who hop, hop_value hop) of
            (Just who, Just value) -> do
                who_flag <- flag (Just EU4Country) who
                return (msg value (Doc.doc2text who_flag))
            _ -> return (preMessage stmt)
hasOpinion _ stmt = preStatement stmt

-- Rebels

-- Render a rebel type atom (e.g. anti_tax_rebels) as their name and icon key.
-- This is needed because all religious rebels localize as simply "Religious" -
-- we want to be more specific.
rebel_loc :: HashMap Text (Text,Text)
rebel_loc = HM.fromList
        [("polish_noble_rebels",    ("Magnates", "magnates"))
        ,("lollard_rebels",         ("Lollard heretics", "lollards"))
        ,("catholic_rebels",        ("Catholic zealots", "catholic zealots"))
        ,("protestant_rebels",      ("Protestant zealots", "protestant zealots"))
        ,("reformed_rebels",        ("Reformed zealots", "reformed zealots"))
        ,("orthodox_rebels",        ("Orthodox zealots", "orthodox zealots"))
        ,("sunni_rebels",           ("Sunni zealots", "sunni zealots"))
        ,("shiite_rebels",          ("Shiite zealots", "shiite zealots"))
        ,("buddhism_rebels",        ("Buddhist zealots", "buddhist zealots"))
        ,("mahayana_rebels",        ("Mahayana zealots", "mahayana zealots"))
        ,("vajrayana_rebels",       ("Vajrayana zealots", "vajrayana zealots"))
        ,("hinduism_rebels",        ("Hindu zealots", "hindu zealots"))
        ,("confucianism_rebels",    ("Confucian zealots", "confucian zealots"))
        ,("shinto_rebels",          ("Shinto zealots", "shinto zealots"))
        ,("animism_rebels",         ("Animist zealots", "animist zealots"))
        ,("shamanism_rebels",       ("Fetishist zealots", "fetishist zealots"))
        ,("totemism_rebels",        ("Totemist zealots", "totemist zealots"))
        ,("coptic_rebels",          ("Coptic zealots", "coptic zealots"))
        ,("ibadi_rebels",           ("Ibadi zealots", "ibadi zealots"))
        ,("sikhism_rebels",         ("Sikh zealots", "sikh zealots"))
        ,("jewish_rebels",          ("Jewish zealots", "jewish zealots"))
        ,("norse_pagan_reformed_rebels", ("Norse zealots", "norse zealots"))
        ,("inti_rebels",            ("Inti zealots", "inti zealots"))
        ,("maya_rebels",            ("Maya zealots", "maya zealots"))
        ,("nahuatl_rebels",         ("Nahuatl zealots", "nahuatl zealots"))
        ,("tengri_pagan_reformed_rebels", ("Tengri zealots", "tengri zealots"))
        ,("zoroastrian_rebels",     ("Zoroastrian zealots", "zoroastrian zealots"))
        ,("ikko_ikki_rebels",       ("Ikko-Ikkis", "ikko-ikkis"))
        ,("ronin_rebels",           ("Ronin rebels", "ronin"))
        ,("reactionary_rebels",     ("Reactionaries", "reactionaries"))
        ,("anti_tax_rebels",        ("Peasants", "peasants"))
        ,("revolutionary_rebels",   ("Revolutionaries", "revolutionaries"))
        ,("heretic_rebels",         ("Heretics", "heretics"))
        ,("religious_rebels",       ("Religious zealots", "religious zealots"))
        ,("nationalist_rebels",     ("Separatist rebels", "separatists"))
        ,("noble_rebels",           ("Noble rebels", "noble rebels"))
        ,("colonial_rebels",        ("Colonial rebels", "colonial rebels")) -- ??
        ,("patriot_rebels",         ("Patriot rebels", "patriot"))
        ,("pretender_rebels",       ("Pretender rebels", "pretender"))
        ,("colonial_patriot_rebels", ("Colonial patriot", "colonial patriot")) -- ??
        ,("particularist_rebels",   ("Particularist rebels", "particularist"))
        ,("nationalist_rebels",     ("Separatist rebels", "separatists"))
        ,("anglican_rebels",        ("Anglican zealots", "anglican zealots"))
        ,("cossack_rebels",         ("Cossack rebels", "cossacks"))
        ,("dreamtime_rebels",       ("Alcheringa zealots", "alcheringa zealots"))
        ,("hussite_rebels",         ("Hussite zealots", "hussite zealots"))
        ,("leadered_peasant_rebels",("Leadered peasants", "leadered peasants"))
        ,("nap_republican_rebels",  ("Republican rebels", "republicans"))
        ,("tribal_rebels",          ("Tribal rebels", "tribal rebels"))
        ]

-- Spawn a rebel stack.
data SpawnRebels = SpawnRebels {
        rebelType :: Maybe Text
    ,   rebelSize :: Maybe Double
    ,   friend :: Maybe Text
    ,   win :: Bool
    ,   sr_unrest :: Maybe Double -- rebel faction progress
    ,   sr_leader :: Maybe Text
    } deriving Show
newSpawnRebels :: SpawnRebels
newSpawnRebels = SpawnRebels Nothing Nothing Nothing False Nothing Nothing

spawnRebels :: forall g m. (EU4Info g, Monad m) =>
    Maybe Text -> StatementHandler g m
spawnRebels mtype stmt = msgToPP =<< spawnRebels' mtype stmt where
    spawnRebels' Nothing [pdx| %_ = @scr |]
        = pp_spawnRebels $ foldl' addLine newSpawnRebels scr
    spawnRebels' rtype [pdx| %_ = !size |]
        = pp_spawnRebels $ newSpawnRebels { rebelType = rtype, rebelSize = Just size }
    spawnRebels' _ stmt' = (trace $ "Not handled in spawnRebels: " ++ show stmt) $ return (preMessage stmt')

    addLine :: SpawnRebels -> GenericStatement -> SpawnRebels
    addLine op [pdx| type   = $tag  |] = op { rebelType = Just tag }
    addLine op [pdx| size   = !n    |] = op { rebelSize = Just n }
    addLine op [pdx| friend = $tag  |] = op { friend = Just tag }
    addLine op [pdx| win    = yes   |] = op { win = True }
    addLine op [pdx| unrest = !n    |] = op { sr_unrest = Just n }
    addLine op [pdx| leader = ?name |] = op { sr_leader = Just name }
    addLine op _ = op

    pp_spawnRebels :: SpawnRebels -> PPT g m ScriptMessage
    pp_spawnRebels reb
        = case rebelSize reb of
            Just size -> do
                let rtype_loc_icon = flip HM.lookup rebel_loc =<< rebelType reb
                friendText <- case friend reb of
                    Just thefriend -> do
                        cflag <- flagText (Just EU4Country) thefriend
                        mtext <- messageText (MsgRebelsFriendlyTo cflag)
                        return (" (" <> mtext <> ")")
                    Nothing -> return ""
                leaderText <- case sr_leader reb of
                    Just leader -> do
                        mtext <- messageText (MsgRebelsLedBy leader)
                        return (" (" <> mtext <> ")")
                    Nothing -> return ""
                progressText <- case sr_unrest reb of
                    Just unrest -> do
                        mtext <- messageText (MsgRebelsGainProgress unrest)
                        return (" (" <> mtext <> ")")
                    Nothing -> return ""
                return $ MsgSpawnRebels
                            (maybe "" (\(ty, ty_icon) -> iconText ty_icon <> " " <> ty) rtype_loc_icon)
                            size
                            friendText
                            leaderText
                            (win reb)
                            progressText
            _ -> return $ preMessage stmt

spawnRebelsSimple :: forall g m. (EU4Info g, Monad m) => StatementHandler g m
spawnRebelsSimple stmt@[pdx| $typ = %_ |] = spawnRebels (Just typ) stmt
spawnRebelsSimple stmt = spawnRebels Nothing stmt -- Will probably fail

hasSpawnedRebels :: (EU4Info g, Monad m) => StatementHandler g m
hasSpawnedRebels [pdx| %_ = $rtype |]
    | Just (rtype_loc, rtype_iconkey) <- HM.lookup rtype rebel_loc
      = msgToPP $ MsgRebelsHaveRisen (iconText rtype_iconkey) rtype_loc
hasSpawnedRebels stmt = preStatement stmt

canSpawnRebels :: (EU4Info g, Monad m) => StatementHandler g m
canSpawnRebels [pdx| %_ = $rtype |]
    | Just (rtype_loc, rtype_iconkey) <- HM.lookup rtype rebel_loc
      = msgToPP (MsgProvinceHasRebels (iconText rtype_iconkey) rtype_loc)
canSpawnRebels stmt = preStatement stmt

-- Events

data TriggerEvent = TriggerEvent
        { e_id :: Maybe Text
        , e_title_loc :: Maybe Text
        , e_days :: Maybe Double
        }
newTriggerEvent :: TriggerEvent
newTriggerEvent = TriggerEvent Nothing Nothing Nothing
triggerEvent :: forall g m. (EU4Info g, Monad m) => ScriptMessage -> StatementHandler g m
triggerEvent evtType stmt@[pdx| %_ = @scr |]
    = msgToPP =<< pp_trigger_event =<< foldM addLine newTriggerEvent scr
    where
        addLine :: TriggerEvent -> GenericStatement -> PPT g m TriggerEvent
        addLine evt [pdx| id = ?!eeid |]
            | Just eid <- either (\n -> T.pack (show (n::Int))) id <$> eeid
            = do
                mevt_t <- getEventTitle eid
                return evt { e_id = Just eid, e_title_loc = mevt_t }
        addLine evt [pdx| days = %rhs |]
            = return evt { e_days = floatRhs rhs }
        addLine evt _ = return evt
        pp_trigger_event :: TriggerEvent -> PPT g m ScriptMessage
        pp_trigger_event evt = do
            evtType_t <- messageText evtType
            case e_id evt of
                Just msgid ->
                    let loc = fromMaybe msgid (e_title_loc evt)
                    in case e_days evt of
                        Just days -> return $ MsgTriggerEventDays evtType_t msgid loc days
                        Nothing -> return $ MsgTriggerEvent evtType_t msgid loc
                _ -> return $ preMessage stmt
triggerEvent _ stmt = preStatement stmt

-- Specific values

gainMen :: forall g m. (EU4Info g, Monad m) => StatementHandler g m
gainMen [pdx| $head = !amt |]
    | "add_manpower" <- head = gainMen' ("manpower"::Text) MsgGainMPFrac MsgGainMP 1000
    | "add_sailors" <- head = gainMen' ("sailors"::Text) MsgGainSailorsFrac MsgGainSailors 1
    where
        gainMen' theicon msgFrac msgWhole mult = msgToPP =<<
            if abs (amt::Double) < 1
            --  interpret amt as a fraction of max
            then return $ msgFrac (iconText theicon) amt
            --  interpret amt as exact number, multiplied by mult
            else return $ msgWhole (iconText theicon) (amt*mult)
gainMen stmt = preStatement stmt

-- Casus belli

data AddCB = AddCB
    {   acb_target_flag :: Maybe Text
    ,   acb_type :: Maybe Text
    ,   acb_type_loc :: Maybe Text
    ,   acb_months :: Maybe Double
    }
newAddCB :: AddCB
newAddCB = AddCB Nothing Nothing Nothing Nothing
addCB :: forall g m. (EU4Info g, Monad m) =>
    Bool -- ^ True for add_casus_belli, False for reverse_add_casus_belli
        -> StatementHandler g m
addCB direct stmt@[pdx| %_ = @scr |]
    = msgToPP . pp_add_cb =<< foldM addLine newAddCB scr where
        addLine :: AddCB -> GenericStatement -> PPT g m AddCB
        addLine acb [pdx| target = $target |]
            = (\target_loc -> acb
                  { acb_target_flag = target_loc })
              <$> eflag (Just EU4Country) (Left target)
        addLine acb [pdx| target = $vartag:$var |]
            = (\target_loc -> acb
                  { acb_target_flag = target_loc })
              <$> eflag (Just EU4Country) (Right (vartag, var))
        addLine acb [pdx| type = $cbtype |]
            = (\cbtype_loc -> acb
                  { acb_type = Just cbtype
                  , acb_type_loc = cbtype_loc })
              <$> getGameL10nIfPresent cbtype
        addLine acb [pdx| months = %rhs |]
            = return $ acb { acb_months = floatRhs rhs }
        addLine acb _ = return acb
        pp_add_cb :: AddCB -> ScriptMessage
        pp_add_cb acb =
            let msg = if direct then MsgGainCB else MsgReverseGainCB
                msg_dur = if direct then MsgGainCBDuration else MsgReverseGainCBDuration
            in case (acb_type acb, acb_type_loc acb,
                     acb_target_flag acb,
                     acb_months acb) of
                (Nothing, _, _, _) -> preMessage stmt -- need CB type
                (_, _, Nothing, _) -> preMessage stmt -- need target
                (_, Just cbtype_loc, Just target_flag, Just months) -> msg_dur cbtype_loc target_flag months
                (Just cbtype, Nothing, Just target_flag, Just months) -> msg_dur cbtype target_flag months
                (_, Just cbtype_loc, Just target_flag, Nothing) -> msg cbtype_loc target_flag
                (Just cbtype, Nothing, Just target_flag, Nothing) -> msg cbtype target_flag
addCB _ stmt = preStatement stmt

-- Random

random :: (EU4Info g, Monad m) => StatementHandler g m
random stmt@[pdx| %_ = @scr |]
    | (front, back) <- break
                        (\substmt -> case substmt of
                            [pdx| chance = %_ |] -> True
                            _ -> False)
                        scr
      , not (null back)
      , [pdx| %_ = %rhs |] <- head back
      , Just chance <- floatRhs rhs
      = compoundMessage
          (MsgRandomChance chance)
          [pdx| %undefined = @(front ++ tail back) |]
    | otherwise = compoundMessage MsgRandom stmt
random stmt = preStatement stmt


toPct :: Double -> Double
toPct num = (fromIntegral $ round (num * 1000)) / 10 -- round to one digit after the point

randomList :: (EU4Info g, Monad m) => StatementHandler g m
randomList stmt@[pdx| %_ = @scr |] = fmtRandomList $ map entry scr
    where
        entry [pdx| !weight = @scr |] = (fromIntegral weight, scr)
        entry _ = error "Bad clause in random_list"
        fmtRandomList entries = withCurrentIndent $ \i ->
            let total = sum (map fst entries)
            in (:) <$> pure (i, MsgRandom)
                   <*> (concat <$> indentUp (mapM (fmtRandomList' total) entries))
        fmtRandomList' total (wt, what) = do
            -- TODO: Could probably be simplified.
            let (mtrigger, rest) = extractStmt (matchLhsText "trigger") what
                (mmodifier, rest') = extractStmt (matchLhsText "modifier") rest
            trig <- (case mtrigger of
                Just s -> indentUp (compoundMessage MsgRandomListTrigger s)
                _ -> return [])
            mod <- indentUp (case mmodifier of
                Just s@[pdx| %_ = @scr |] ->
                    let
                        (mfactor, s') = extractStmt (matchLhsText "factor") scr
                    in
                        case mfactor of
                            Just [pdx| %_ = !factor |] -> do
                                cond <- ppMany s'
                                liftA2 (++) (msgToPP $ MsgRandomListModifier factor) (pure cond)
                            _ -> preStatement s
                Just s -> preStatement s
                _ -> return [])
            body <- ppMany rest' -- has integral indentUp
            liftA2 (++)
                (msgToPP $ MsgRandomChance $ toPct (wt / total))
                (pure (trig ++ mod ++ body))
randomList _ = withCurrentFile $ \file ->
    error ("randomList sent strange statement in " ++ file)

-- Advisors

data DefineAdvisor = DefineAdvisor
    {   da_type :: Maybe Text
    ,   da_type_loc :: Maybe Text
    ,   da_name :: Maybe Text
    ,   da_discount :: Maybe Double
    ,   da_location :: Maybe Int
    ,   da_location_loc :: Maybe Text
    ,   da_skill :: Maybe Double
    ,   da_female :: Maybe Bool
    }
newDefineAdvisor :: DefineAdvisor
newDefineAdvisor = DefineAdvisor Nothing Nothing Nothing Nothing Nothing Nothing Nothing Nothing

defineAdvisor :: forall g m. (EU4Info g, Monad m) => Bool -> StatementHandler g m
defineAdvisor isScaled stmt@[pdx| %_ = @scr |]
    = msgToPP . pp_define_advisor =<< foldM addLine newDefineAdvisor scr where
        addLine :: DefineAdvisor -> GenericStatement -> PPT g m DefineAdvisor
        addLine da [pdx| $lhs = %rhs |] = case T.map toLower lhs of
            "type" ->
                let mthe_type = case rhs of
                        GenericRhs a_type [] -> Just a_type
                        StringRhs a_type -> Just a_type
                        _ -> Nothing
                in (\mtype_loc -> da
                        { da_type = mthe_type
                        , da_type_loc = mtype_loc })
                   <$> maybe (return Nothing) getGameL10nIfPresent mthe_type
            "name" -> return $
                let mthe_name = case rhs of
                        GenericRhs a_name [] -> Just a_name
                        StringRhs a_name -> Just a_name
                        _ -> Nothing
                in da { da_name = mthe_name }
            "discount" -> return $
                let yn = case rhs of
                        GenericRhs yn' [] -> Just yn'
                        StringRhs yn' -> Just yn'
                        _ -> Nothing
                in if yn == Just "yes" then da { da_discount = Just 0.5 }
                   else if yn == Just "no" then da { da_discount = Just 0.0 }
                   else da
            "cost_multiplier" -> return $ da { da_discount = floatRhs rhs }
            "location" -> do
                let location_code = floatRhs rhs
                location_loc <- sequence (getProvLoc <$> location_code)
                return $ da { da_location = location_code
                            , da_location_loc = location_loc }
            "skill" -> return $ da { da_skill = floatRhs rhs }
            "female" -> return $
                let yn = case rhs of
                        GenericRhs yn' [] -> Just yn'
                        StringRhs yn' -> Just yn'
                        _ -> Nothing
                in if yn == Just "yes" then da { da_female = Just True }
                   else if yn == Just "no" then da { da_female = Just False }
                   else da
            "culture" -> return da -- TODO: Ignored for now
            "religion" -> return da -- TODO: Ignored for now
            param -> trace ("warning: unknown define_advisor parameter: " ++ show param) $ return da
        addLine da _ = return da
        pp_define_advisor :: DefineAdvisor -> ScriptMessage
        pp_define_advisor da =
            case da_skill da of
                Just skill ->
                    let mdiscount = da_discount da
                        discount = fromMaybe 0.0 mdiscount
                        mlocation_loc = da_location_loc da
                        mlocation = mlocation_loc `mplus` (T.pack . show <$> da_location da)
                    in case (da_female da,
                               da_type_loc da,
                               da_name da,
                               mlocation) of
                        (Nothing, Nothing, Nothing, Nothing)
                            -> MsgGainAdvisor skill discount
                        (Nothing, Nothing, Nothing, Just location)
                            ->MsgGainAdvisorLoc location skill discount
                        (Nothing, Nothing, Just name, Nothing)
                            -> MsgGainAdvisorName name skill discount
                        (Nothing, Nothing, Just name, Just location)
                            -> MsgGainAdvisorNameLoc name location skill discount
                        (Nothing, Just advtype, Nothing, Nothing)
                            -> MsgGainAdvisorType advtype skill discount
                        (Nothing, Just advtype, Nothing, Just location)
                            -> MsgGainAdvisorTypeLoc advtype location skill discount
                        (Nothing, Just advtype, Just name, Nothing)
                            -> MsgGainAdvisorTypeName advtype name skill discount
                        (Nothing, Just advtype, Just name, Just location)
                            -> MsgGainAdvisorTypeNameLoc advtype name location skill discount
                        (Just female, Nothing, Nothing, Nothing)
                            -> MsgGainFemaleAdvisor female skill discount
                        (Just female, Nothing, Nothing, Just location)
                            -> MsgGainFemaleAdvisorLoc female location skill discount
                        (Just female, Nothing, Just name, Nothing)
                            -> MsgGainFemaleAdvisorName female name skill discount
                        (Just female, Nothing, Just name, Just location)
                            -> MsgGainFemaleAdvisorNameLoc female name location skill discount
                        (Just female, Just advtype, Nothing, Nothing)
                            -> MsgGainFemaleAdvisorType female advtype skill discount
                        (Just female, Just advtype, Nothing, Just location)
                            -> MsgGainFemaleAdvisorTypeLoc female advtype location skill discount
                        (Just female, Just advtype, Just name, Nothing)
                            -> MsgGainFemaleAdvisorTypeName female advtype name skill discount
                        (Just female, Just advtype, Just name, Just location)
                            -> MsgGainFemaleAdvisorTypeNameLoc female advtype name location skill discount
                _ -> case (isScaled, da_type_loc da) of
                        (True, Just advType) -> MsgGainScaledAdvisor advType (fromMaybe 0.0 (da_discount da))
                        _ -> preMessage stmt
defineAdvisor _ stmt = preStatement stmt

-------------
-- Dynasty --
-------------

data Dynasty
    = DynText Text
    | DynPron Text
    | DynOriginal
    | DynHistoric

data DefineDynMember = DefineDynMember
    {   ddm_rebel :: Bool
    ,   ddm_name :: Maybe Text
    ,   ddm_dynasty :: Maybe Dynasty
    ,   ddm_age :: Maybe Double
    ,   ddm_female :: Maybe Bool
    ,   ddm_claim :: Maybe Double
    ,   ddm_regency :: Bool
    ,   ddm_adm :: Maybe Int
    ,   ddm_dip :: Maybe Int
    ,   ddm_mil :: Maybe Int
    ,   ddm_fixed :: Bool
    ,   ddm_any_rand :: Bool
    ,   ddm_max_adm :: Maybe Int
    ,   ddm_max_dip :: Maybe Int
    ,   ddm_max_mil :: Maybe Int
    ,   ddm_culture :: Maybe (Either Text Text)
    ,   ddm_religion :: Maybe (Either Text Text)
    ,   ddm_attach_leader :: Maybe Text
    ,   ddm_hidden_skills :: Bool
    ,   ddm_min_age :: Maybe Int
    ,   ddm_max_age :: Maybe Int
    ,   ddm_random_gender :: Maybe Bool
    ,   ddm_block_disinherit :: Bool
    ,   ddm_birth_date :: Maybe Text
    ,   ddm_bastard :: Bool
    ,   ddm_country :: Maybe Text
    ,   ddm_exiled_as :: Maybe Text
    ,   ddm_force_republican_names :: Bool
    }
newDefineDynMember :: DefineDynMember
newDefineDynMember = DefineDynMember False Nothing Nothing Nothing Nothing Nothing False Nothing Nothing Nothing False False Nothing Nothing Nothing Nothing Nothing Nothing False Nothing Nothing Nothing False Nothing False Nothing Nothing False

defineDynMember :: forall g m. (EU4Info g, Monad m) =>
    (Bool -> ScriptMessage) ->
    (Bool -> Text -> ScriptMessage) ->
    (Bool -> ScriptMessage) ->
    (Bool -> Text -> ScriptMessage) ->
    StatementHandler g m
defineDynMember msgNew msgNewLeader msgNewAttribs msgNewLeaderAttribs [pdx| %_ = @scr |] = do
    -- Since addLine is pure, we have to prepare these in advance in case we
    -- need them.
    currentFile <- withCurrentFile $ \f -> return f
    prevPronoun <- Doc.doc2text <$> pronoun Nothing "PREV"
    rootPronoun <- Doc.doc2text <$> pronoun Nothing "ROOT"
    thisPronoun <- Doc.doc2text <$> pronoun Nothing "THIS"
    fromPronoun <- Doc.doc2text <$> pronoun Nothing "FROM"
    hrePronoun  <- Doc.doc2text <$> pronoun Nothing "emperor" -- needs l10n
    let testPronoun :: Maybe Text -> Maybe (Either Text Text)
        testPronoun (Just "PREV") = Just (Right prevPronoun)
        testPronoun (Just "ROOT") = Just (Right rootPronoun)
        testPronoun (Just "THIS") = Just (Right thisPronoun)
        testPronoun (Just "FROM") = Just (Right fromPronoun)
        testPronoun (Just "emperor") = Just (Right hrePronoun)
        testPronoun (Just other) | isJust (T.find (== ':') other) = Just (Right ("<tt>" <> other <> "</tt>")) -- event target (a bit of a hack)
        testPronoun (Just other) = Just (Left other)
        testPronoun _ = Nothing

        -- For now it seems we can get away with this, but be on the lookout
        checkRandomStats :: DefineDynMember -> DefineDynMember
        checkRandomStats ddm = case (ddm_fixed ddm, ddm_any_rand ddm) of
            (True, True) -> trace ("warning: defineDynMember: mixed use of random and fixed stats in " ++ currentFile ++ ": " ++ show scr) $ ddm
            _ -> ddm

        -- native_americans.6 in 1.33.2 has "change_adm = 0", omit such lines but retain ddm_any_rand logic
        ignoreNoChange :: GenericRhs -> Maybe Int
        ignoreNoChange rhs = case floatRhs rhs of
            Just 0 -> Nothing
            x -> x

        addLine :: DefineDynMember -> GenericStatement -> DefineDynMember
        addLine ddm stmt@[pdx| $lhs = %rhs |] = case T.map toLower lhs of
            "rebel" -> case textRhs rhs of
                Just "yes" -> ddm { ddm_rebel = True }
                _ -> trace ("warning: unknown defineDynMember parameter in " ++ currentFile ++ ": " ++ show stmt) $ ddm
            "name" -> ddm { ddm_name = textRhs rhs }
            "dynasty" -> ddm { ddm_dynasty = case testPronoun $ textRhs rhs of
                Just (Right pronoun) -> Just (DynPron pronoun)
                Just (Left "original_dynasty") -> Just DynOriginal
                Just (Left "historic_dynasty") -> Just DynHistoric
                Just (Left other) -> Just (DynText other)
                _ -> trace ("warning: unknown defineDynMember parameter in " ++ currentFile ++ ": " ++ show stmt) $ Nothing }
            "age" -> ddm { ddm_age = floatRhs rhs }
            "male" -> case textRhs rhs of
                Just "yes" -> ddm { ddm_female = Just False }
                Just "no"  -> ddm { ddm_female = Just True }
                _ -> trace ("warning: unknown defineDynMember parameter in " ++ currentFile ++ ": " ++ show stmt) $ ddm
            "female" -> case textRhs rhs of
                Just "yes" -> ddm { ddm_female = Just True }
                Just "no"  -> ddm { ddm_female = Just False }
                _ -> trace ("warning: unknown defineDynMember parameter in " ++ currentFile ++ ": " ++ show stmt) $ ddm
            "claim" -> ddm { ddm_claim = floatRhs rhs }
            "regency" -> case textRhs rhs of
                Just "yes" -> ddm { ddm_regency = True }
                Just "no" -> ddm { ddm_regency = False }
                _ -> trace ("warning: unknown defineDynMember parameter in " ++ currentFile ++ ": " ++ show stmt) $ ddm
            "adm" -> ddm { ddm_adm = floatRhs rhs, ddm_fixed = True }
            "dip" -> ddm { ddm_dip = floatRhs rhs, ddm_fixed = True }
            "mil" -> ddm { ddm_mil = floatRhs rhs, ddm_fixed = True }
            "change_adm" -> ddm { ddm_adm = ignoreNoChange rhs, ddm_any_rand = True }
            "change_dip" -> ddm { ddm_dip = ignoreNoChange rhs, ddm_any_rand = True }
            "change_mil" -> ddm { ddm_mil = ignoreNoChange rhs, ddm_any_rand = True }
            "max_random_adm" -> ddm { ddm_max_adm = floatRhs rhs, ddm_any_rand = True }
            "max_random_dip" -> ddm { ddm_max_dip = floatRhs rhs, ddm_any_rand = True }
            "max_random_mil" -> ddm { ddm_max_mil = floatRhs rhs, ddm_any_rand = True }
            -- Fixed is the default in 1.32
            "fixed" -> case textRhs rhs of
                Just "yes" -> trace ("warning: defineDynMember: use of obsolote parameter in " ++ currentFile ++ ": " ++ show stmt) $ ddm { ddm_fixed = True }
                _ -> trace ("warning: unknown defineDynMember parameter in " ++ currentFile ++ ": " ++ show stmt) $ ddm
            "force_republican_names" -> case textRhs rhs of
                Just "yes" -> ddm { ddm_force_republican_names = True }
                _ -> trace ("warning: unknown defineDynMember parameter in " ++ currentFile ++ ": " ++ show stmt) $ ddm
            "culture" -> ddm { ddm_culture = testPronoun $ textRhs rhs }
            "religion" -> ddm { ddm_religion = testPronoun $ textRhs rhs }
            "attach_leader" -> ddm { ddm_attach_leader = textRhs rhs }
            x | x `elem` ["hide_skills", "hidden"] -> case textRhs rhs of
                Just "yes" -> ddm { ddm_hidden_skills = True }
                _ -> trace ("warning: unknown defineDynMember parameter in " ++ currentFile ++ ": " ++ show stmt) $ ddm
            "min_age" -> ddm { ddm_min_age = floatRhs rhs }
            "max_age" -> ddm { ddm_max_age = floatRhs rhs }
            "random_gender" -> case textRhs rhs of
                Just "yes" -> ddm { ddm_random_gender = Just True }
                _ -> trace ("warning: unknown defineDynMember parameter in " ++ currentFile ++ ": " ++ show stmt) $ ddm
            "block_disinherit" -> case textRhs rhs of
                Just "yes" -> ddm { ddm_block_disinherit = True }
                _ -> trace ("warning: unknown defineDynMember parameter in " ++ currentFile ++ ": " ++ show stmt) $ ddm
            "birth_date" -> ddm { ddm_birth_date = textRhs rhs }
            "no_consort_with_heir" -> case textRhs rhs of
                Just "yes" -> ddm { ddm_bastard = True }
                _ -> trace ("warning: unknown defineDynMember parameter in " ++ currentFile ++ ": " ++ show stmt) $ ddm
            "country_of_origin" -> ddm { ddm_country = textRhs rhs }
            "exiled_as" -> ddm { ddm_exiled_as = textRhs rhs }
            "option" -> ddm -- Ignore for now (used for exiled rulers in elections)
            _ -> trace ("warning: unknown defineDynMember parameter in " ++ currentFile ++ ": " ++ show stmt) $ ddm
        addLine ddm _ = ddm

        pp_define_dyn_member :: DefineDynMember -> PPT g m IndentedMessages
        pp_define_dyn_member    DefineDynMember { ddm_rebel = True } = msgToPP MsgRebelLeaderRuler
        pp_define_dyn_member ddm@DefineDynMember { ddm_regency = regency, ddm_attach_leader = mleader } = do
            body <- indentUp (unfoldM pp_define_dyn_member_attrib ddm)
            if null body then
                msgToPP (maybe (msgNew regency) (msgNewLeader regency) mleader)
            else
                liftA2 (++)
                    (msgToPP (maybe (msgNewAttribs regency) (msgNewLeaderAttribs regency) mleader))
                    (pure body)
        pp_define_dyn_member_attrib :: DefineDynMember -> PPT g m (Maybe (IndentedMessage, DefineDynMember))
        -- "Named <foo>"
        pp_define_dyn_member_attrib ddm@DefineDynMember { ddm_name = Just name } = do
            msg <- msgToPP' (MsgNamed name)
            return (Just (msg, ddm { ddm_name = Nothing }))
        -- "Of the <foo> dynasty"
        pp_define_dyn_member_attrib ddm@DefineDynMember { ddm_dynasty = Just dynasty } =
            case dynasty of
                DynText dyntext -> do
                    msg <- msgToPP' (MsgNewDynMemberDynasty dyntext)
                    return (Just (msg, ddm { ddm_dynasty = Nothing }))
                DynPron dyntext -> do
                    msg <- msgToPP' (MsgNewDynMemberDynastyAs dyntext)
                    return (Just (msg, ddm { ddm_dynasty = Nothing }))
                DynOriginal -> do
                    msg <- msgToPP' MsgNewDynMemberOriginalDynasty
                    return (Just (msg, ddm { ddm_dynasty = Nothing }))
                DynHistoric -> do
                    msg <- msgToPP' MsgNewDynMemberHistoricDynasty
                    return (Just (msg, ddm { ddm_dynasty = Nothing }))
        -- "Aged <foo> years"
        pp_define_dyn_member_attrib ddm@DefineDynMember { ddm_age = Just age } = do
            msg <- msgToPP' (MsgNewDynMemberAge age)
            return (Just (msg, ddm { ddm_age = Nothing }))
        -- "With {{icon|adm}} <foo> administrative skill"
        pp_define_dyn_member_attrib ddm@DefineDynMember { ddm_adm = Just adm, ddm_fixed = fixed } = do
            msg <- msgToPP' (MsgNewDynMemberAdm fixed (fromIntegral adm))
            return (Just (msg, ddm { ddm_adm = Nothing }))
        -- "With {{icon|adm}} <foo> diplomatic skill"
        pp_define_dyn_member_attrib ddm@DefineDynMember { ddm_dip = Just dip, ddm_fixed = fixed } = do
            msg <- msgToPP' (MsgNewDynMemberDip fixed (fromIntegral dip))
            return (Just (msg, ddm { ddm_dip = Nothing }))
        -- "With {{icon|adm}} <foo> military skill"
        pp_define_dyn_member_attrib ddm@DefineDynMember { ddm_mil = Just mil, ddm_fixed = fixed } = do
            msg <- msgToPP' (MsgNewDynMemberMil fixed (fromIntegral mil))
            return (Just (msg, ddm { ddm_mil = Nothing }))
        -- "At most <foo> skill"
        pp_define_dyn_member_attrib ddm@DefineDynMember { ddm_max_adm = Just adm } = do
            msg <- msgToPP' (MsgNewDynMemberMaxAdm (fromIntegral adm))
            return (Just (msg, ddm { ddm_max_adm = Nothing }))
        pp_define_dyn_member_attrib ddm@DefineDynMember { ddm_max_dip = Just dip } = do
            msg <- msgToPP' (MsgNewDynMemberMaxDip (fromIntegral dip))
            return (Just (msg, ddm { ddm_max_dip = Nothing }))
        pp_define_dyn_member_attrib ddm@DefineDynMember { ddm_max_mil = Just mil } = do
            msg <- msgToPP' (MsgNewDynMemberMaxMil (fromIntegral mil))
            return (Just (msg, ddm { ddm_max_mil = Nothing }))
        -- "Claim strength <foo>"
        pp_define_dyn_member_attrib ddm@DefineDynMember { ddm_claim = Just claim } = do
            msg <- msgToPP' $ MsgNewDynMemberClaim claim
            return (Just (msg, ddm { ddm_claim = Nothing }))
        -- "Of the <foo> culture"
        pp_define_dyn_member_attrib ddm@DefineDynMember { ddm_culture = Just culture } = case culture of
            Left cultureText -> do
              locCulture <- getGameL10n cultureText
              msg <- msgToPP' $ MsgNewDynMemberCulture locCulture
              return (Just (msg, ddm { ddm_culture = Nothing }))
            Right cultureText -> do
              msg <- msgToPP' $ MsgNewDynMemberCultureAs cultureText
              return (Just (msg, ddm { ddm_culture = Nothing }))
        -- "Following the <foo> religion"
        pp_define_dyn_member_attrib ddm@DefineDynMember { ddm_religion = Just religion } = case religion of
            Left religionText  -> do
              locReligion <- getGameL10n religionText
              msg <- msgToPP' $ MsgNewDynMemberReligion (iconText religionText) locReligion
              return (Just (msg, ddm { ddm_religion = Nothing }))
            Right religionText -> do
              msg <- msgToPP' $ MsgNewDynMemberReligionAs religionText
              return (Just (msg, ddm { ddm_religion = Nothing }))
        -- "With skills hidden"
        pp_define_dyn_member_attrib ddm@DefineDynMember { ddm_hidden_skills = True } = do
            msg <- msgToPP' $ MsgNewDynMemberHiddenSkills
            return (Just (msg, ddm { ddm_hidden_skills = False }))
        -- Random gender
        pp_define_dyn_member_attrib ddm@DefineDynMember { ddm_random_gender = Just True } = do
            msg <- msgToPP' $ MsgNewDynMemberRandomGender
            return (Just (msg, ddm { ddm_random_gender = Nothing }))
        -- Assigned gender
        pp_define_dyn_member_attrib ddm@DefineDynMember { ddm_female = Just female } = do
            msg <- msgToPP' $ MsgWithGender (not female)
            return (Just (msg, ddm { ddm_female = Nothing }))
        -- Min age
        pp_define_dyn_member_attrib ddm@DefineDynMember { ddm_min_age = Just age } = do
            msg <- msgToPP' (MsgNewDynMemberMinAge (fromIntegral age))
            return (Just (msg, ddm { ddm_min_age = Nothing }))
        -- Max age
        pp_define_dyn_member_attrib ddm@DefineDynMember { ddm_max_age = Just age } = do
            msg <- msgToPP' (MsgNewDynMemberMaxAge (fromIntegral age))
            return (Just (msg, ddm { ddm_max_age = Nothing }))
        -- Disinherit blockde
        pp_define_dyn_member_attrib ddm@DefineDynMember { ddm_block_disinherit = True } = do
            msg <- msgToPP' $ MsgNewDynMemberBlockDisinherit
            return (Just (msg, ddm { ddm_block_disinherit = False }))
        -- Birth date
        pp_define_dyn_member_attrib ddm@DefineDynMember { ddm_birth_date = Just date } = do
            msg <- msgToPP' $ MsgNewDynMemberBirthdate date
            return (Just (msg, ddm { ddm_birth_date = Nothing }))
        -- Bastard
        pp_define_dyn_member_attrib ddm@DefineDynMember { ddm_bastard = True } = do
            msg <- msgToPP' $ MsgNewDynMemberBastard
            return (Just (msg, ddm { ddm_bastard = False }))
        -- Country of origin
        pp_define_dyn_member_attrib ddm@DefineDynMember { ddm_country = Just country } = do
            countryText <- flagText (Just EU4Country) country
            msg <- msgToPP' $ MsgNewDynMemberCountry countryText
            return (Just (msg, ddm { ddm_country = Nothing }))
        -- Exile name
        pp_define_dyn_member_attrib ddm@DefineDynMember { ddm_exiled_as = Just exiled_as } = do
            msg <- msgToPP' (MsgExiledAs exiled_as)
            return (Just (msg, ddm { ddm_exiled_as = Nothing }))
        -- Force republican names
        pp_define_dyn_member_attrib ddm@DefineDynMember { ddm_force_republican_names = True } = do
            msg <- msgToPP' $ MsgNewDynMemberForceRepublicanNames
            return (Just (msg, ddm { ddm_force_republican_names = False }))
        -- Nothing left
        pp_define_dyn_member_attrib _ = return Nothing
    pp_define_dyn_member $ checkRandomStats $ foldl' addLine newDefineDynMember scr
defineDynMember _ _ _ _ stmt = preStatement stmt

-- Rulers

defineRuler :: forall g m. (EU4Info g, Monad m) => StatementHandler g m
-- Estate led regency (for now, handled here since there aren't other parameters supported)
defineRuler stmt@(Statement (GenericLhs _ []) OpEq (CompoundRhs [Statement (GenericLhs "regency" []) OpEq (CompoundRhs [Statement (GenericLhs "estate" []) OpEq (GenericRhs estate [])])])) = do
    estateLoc <- getGameL10n estate
    msgToPP $ MsgNewEstateRegency (iconText estate) estateLoc
defineRuler stmt = defineDynMember MsgNewRuler MsgNewRulerLeader MsgNewRulerAttribs MsgNewRulerLeaderAttribs stmt

defineExiledRuler :: forall g m. (EU4Info g, Monad m) => StatementHandler g m
defineExiledRuler = defineDynMember (\_ -> MsgNewExiledRuler) (\_ -> \_ -> MsgNewExiledRuler) (\_ -> MsgNewExiledRulerAttribs) (\_ -> \_ -> MsgNewExiledRulerAttribs)

-- Heirs

defineHeir :: forall g m. (EU4Info g, Monad m) => StatementHandler g m
defineHeir = defineDynMember (\_ -> MsgNewHeir) (\_ -> \_ -> MsgNewHeir) (\_ -> MsgNewHeirAttribs) (\_ -> \_ -> MsgNewHeirAttribs)

-- Consorts

defineConsort :: forall g m. (EU4Info g, Monad m) => StatementHandler g m
defineConsort = defineDynMember (\_ -> MsgNewConsort) (\_ -> \_ -> MsgNewConsort) (\_ -> MsgNewConsortAttribs) (\_ -> \_ -> MsgNewConsortAttribs)

--------------------
-- Building units --
--------------------

data UnitType
    = UnitInfantry
    | UnitCavalry
    | UnitArtillery
    | UnitHeavyShip
    | UnitLightShip
    | UnitGalley
    | UnitTransport
    deriving (Show)

instance Param UnitType where
    toParam (textRhs -> Just "heavy_ship") = Just UnitHeavyShip
    toParam (textRhs -> Just "light_ship") = Just UnitLightShip
    toParam (textRhs -> Just "galley")     = Just UnitGalley
    toParam (textRhs -> Just "transport")  = Just UnitTransport
    toParam _ = Nothing

--buildToForcelimit :: (IsGameState (GameState g), Monad m) => StatementHandler g m
foldCompound "buildToForcelimit" "BuildToForcelimit" "btf"
    []
    [CompField "infantry" [t|Double|] (Just [|0|]) False
    ,CompField "cavalry" [t|Double|] (Just [|0|]) False
    ,CompField "artillery" [t|Double|] (Just [|0|]) False
    ,CompField "heavy_ship" [t|Double|] (Just [|0|]) False
    ,CompField "light_ship" [t|Double|] (Just [|0|]) False
    ,CompField "galley" [t|Double|] (Just [|0|]) False
    ,CompField "transport" [t|Double|] (Just [|0|]) False
    ]
    [| let has_infantry = _infantry > 0
           has_cavalry = _cavalry > 0
           has_artillery = _artillery > 0
           has_heavy_ship = _heavy_ship > 0
           has_light_ship = _light_ship > 0
           has_galley = _galley > 0
           has_transport = _transport > 0
           has_land = has_infantry || has_cavalry || has_artillery
           has_navy = has_heavy_ship || has_light_ship || has_galley || has_transport
           infIcon = iconText "infantry"
           cavIcon = iconText "cavalry"
           artIcon = iconText "artillery"
           heavyIcon = iconText "heavy ship"
           lightIcon = iconText "light ship"
           gallIcon = iconText "galley"
           transpIcon = iconText "transport"
       in return $ (if has_land == has_navy then do
                MsgBuildToForcelimit infIcon _infantry
                                     cavIcon _cavalry
                                     artIcon _artillery
                                     heavyIcon _heavy_ship
                                     lightIcon _light_ship
                                     gallIcon _galley
                                     transpIcon _transport
            else if has_land then
                MsgBuildToForcelimitLand infIcon _infantry
                                         cavIcon _cavalry
                                         artIcon _artillery
            else -- has_navy == True
                MsgBuildToForcelimitNavy heavyIcon _heavy_ship
                                         lightIcon _light_ship
                                         gallIcon _galley
                                         transpIcon _transport)
    |]

--addUnitConstruction :: (IsGameState (GameState g), Monad m) => Text -> StatementHandler g m
foldCompound "addUnitConstruction" "UnitConstruction" "uc"
    []
    [CompField "amount" [t|Double|] (Just [|1|]) False
    ,CompField "type" [t|UnitType|] Nothing True
    ,CompField "speed" [t|Double|] (Just [|1|]) False
    ,CompField "cost" [t|Double|] (Just [|1|]) False]
    [| return $ (case _type of
            UnitHeavyShip -> MsgBuildHeavyShips (iconText "heavy ship")
            UnitLightShip -> MsgBuildLightShips (iconText "light ship")
            UnitGalley    -> MsgBuildGalleys    (iconText "galley")
            UnitTransport -> MsgBuildTransports (iconText "transport")
       ) _amount _speed _cost
    |]

foldCompound "hasLeaders" "HasLeaders" "hl"
    []
    [CompField "value" [t|Double|] Nothing True
    ,CompField "type" [t|Text|] Nothing True
    ,CompField "include_monarch" [t|Text|] Nothing True
    ,CompField "include_heir" [t|Text|] Nothing True]
    [| do
        -- XXX: Should allow localization of description
        typeLoc <- getGameL10n _type
        return $ MsgHasLeaders (iconText _type) typeLoc (case (T.toLower _include_monarch, T.toLower _include_heir) of
                ("yes", "yes") -> " (rulers and heirs count)"
                ("yes", _) -> " (rulers count)"
                (_, "yes") -> " (heirs count)"
                _ -> "")
            _value
    |]

foldCompound "numOfReligion" "NumOfReligion" "nr"
    []
    [CompField "religion" [t|Text|] Nothing False
    ,CompField "value" [t|Double|] Nothing True
    ,CompField "secondary" [t|Text|] Nothing False]
    [|
        case (_religion, _secondary) of
            (Just rel, Nothing) -> do
                relLoc <- getGameL10n rel
                return $ MsgNumOfReligion (iconText rel) relLoc _value
            (Nothing, Just secondary) | T.toLower secondary == "yes" -> do
                return $ MsgNumOfReligionSecondary _value
            _ -> return $ (trace $ "Not handled in numOfReligion: " ++ show stmt) $ preMessage stmt
    |]


foldCompound "createSuccessionCrisis" "CreateSuccessionCrisis" "csc"
    []
    [CompField "attacker" [t|Text|] Nothing True
    ,CompField "defender" [t|Text|] Nothing True
    ,CompField "target"   [t|Text|] Nothing True
    ]
    [| do
        attackerLoc <- flagText (Just EU4Country) _attacker
        defenderLoc <- flagText (Just EU4Country) _defender
        targetLoc   <- flagText (Just EU4Country) _target
        return $ MsgCreateSuccessionCrisis attackerLoc defenderLoc targetLoc
    |]

foldCompound "unlockMercCompany" "UnlockMercCompany" "unlock_merc"
    []
    [CompField "merc_company" [t|Text|] Nothing True
    ,CompField "free_merc" [t|Text|] Nothing False
    ,CompField "global" [t|Text|] Nothing False
    ]
    [| do
        typeLoc <- getGameL10n _merc_company
        return $ MsgUnlockMercCompany typeLoc (_free_merc == Just "yes") (_global == Just "yes")
    |]

foldCompound "yearsOfTradeIncome" "YearsOfTradeIncome" "years_trade_income"
    [("_icon", [t|Text|])]
    [CompField "years" [t|Double|] Nothing True
    ,CompField "custom_tooltip" [t|Text|] Nothing False  -- ignored
    ]
    [| do
        return $ MsgYearsOfTradeIncome (iconText _icon) _years
    |]

addYearsOfOwnedProvinceIncome :: (EU4Info g, Monad m) => Text -> StatementHandler g m
addYearsOfOwnedProvinceIncome typeLocKey stmt@[pdx| %_ = @stmts |] = do
    let (yearsStmt, rest) = extractStmt (matchLhsText "years") stmts
        (_, rest') = extractStmt (matchLhsText "custom_tooltip") rest -- ignore the tooltip
        (triggerStmt, rest2') = extractStmt (matchLhsText "trigger") rest'
    case rest2' of
        [] -> case yearsStmt of
            Just [pdx| %_ = !years |] -> case triggerStmt of
                Just [pdx| %_ = @triggers |] -> do
                    typeLoc <- getGameL10n typeLocKey
                    triggerMsgs <- ppMany triggers
                    withCurrentIndent $ \i ->
                        return $ (i, MsgAddYearsOfOwnedProvinceIncome typeLoc years) : triggerMsgs
                _ -> preStatement stmt
            _ -> preStatement stmt
        unhandledStatements -> (trace $ "addYearsOfOwnedProvinceIncome: Unhandled statemens " ++ (show unhandledStatements)) $ preStatement stmt
addYearsOfOwnedProvinceIncome _ stmt = preStatement stmt

foldCompound "addLegitimacyEquivalent" "AddLegitimacyEquivalent" "le"
    []
    [CompField "amount" [t|Double|] Nothing True
    ,CompField "republican_tradition" [t|Double|] Nothing True
    ]
    [| do
        return $ MsgAddLegitimacyEquivalent _amount _republican_tradition
    |]

foldCompound "totalStats" "TotalStats" "ts"
    [("_ruler_or_heir", [t|Text|])]
    [CompField "stats" [t|Double|] Nothing True
    ,CompField "custom_tooltip" [t|Text|] Nothing False --ignored
    ,CompField "who" [t|Text|] Nothing False --should either be empty or root
    ]
    [| do
        rulerOrHeirLoc <- getGameL10n _ruler_or_heir
        case _who of
                Nothing -> return $ MsgTotalStats rulerOrHeirLoc _stats
                Just "ROOT" -> return $ MsgTotalStats rulerOrHeirLoc _stats
                Just unexpected_who -> trace ("Expected root as who= in totalStats, but found " ++ T.unpack unexpected_who) return $ MsgTotalStats rulerOrHeirLoc _stats
    |]

foldCompound "removeTradeModifier" "RemoveTradeModifier" "rtm"
    []
    [CompField "who" [t|Text|] Nothing True
    ,CompField "key" [t|Text|] Nothing False
    ,CompField "name" [t|Text|] Nothing False
    ]
    [| do
        flagLoc <- flagText (Just EU4Country) _who
        case (_key, _name) of
            (Just key, Just name) -> return $ (trace $ ("key and name can't both be set in removeTradeModifier: " ++ show stmt)) $ preMessage stmt
            (Just key, _) -> do
                modifierLoc <- getGameL10n key
                return $ MsgRemoveTradeModifier modifierLoc flagLoc
            (_, Just name) -> do
                modifierLoc <- getGameL10n name
                return $ MsgRemoveTradeModifier modifierLoc flagLoc
            _ -> return $ (trace $ ("either key or name must be set in removeTradeModifier: " ++ show stmt)) $ preMessage stmt
    |]

-- | helper for foldCompound with multiple possible "x = yes" statements
mapYesValues :: (EU4Info g, Monad m) => (a -> PPT g m b) -> [(Maybe Text, a)] -> PPT g m [b]
mapYesValues f args_for_map = do
    let mapped = mapMaybe getYesValue args_for_map
    mapM f mapped
    where
        getYesValue :: (Maybe Text, a) -> Maybe a
        getYesValue (Just "yes", value) = Just value
        getYesValue _ = Nothing

foldCompound "hasCompletedIdeaGroupOfCategory" "HasCompletedIdeaGroupOfCategory" "hcig"
    []
    [CompField "adm_ideas" [t|Text|] Nothing False
    ,CompField "dip_ideas" [t|Text|] Nothing False
    ,CompField "mil_ideas" [t|Text|] Nothing False
    ]
    [| do
        -- normally there should only be one of adm_ideas, dip_ideas or mil_ideas, but in the unlikely case
        -- that there is more than one, we join them with a +, because all need to be completed
        -- "and" would be better, but we don't have a localisation for "and"
        loc_ideas <- mapYesValues getGameL10n [(_adm_ideas, "ADM"), (_dip_ideas, "DIP"), (_mil_ideas, "MIL")]
        return $ MsgHasCompletedIdeaGroupOfCategory (T.intercalate "+" loc_ideas)
    |]

-- War

data DeclareWarWithCB = DeclareWarWithCB
    {   dwcb_who :: Maybe Text
    ,   dwcb_cb :: Maybe Text
    }
newDeclareWarWithCB :: DeclareWarWithCB
newDeclareWarWithCB = DeclareWarWithCB Nothing Nothing

declareWarWithCB :: forall g m. (EU4Info g, Monad m) => StatementHandler g m
declareWarWithCB stmt@[pdx| %_ = @scr |]
    = msgToPP =<< pp_declare_war_with_cb (foldl' addLine newDeclareWarWithCB scr) where
        addLine :: DeclareWarWithCB -> GenericStatement -> DeclareWarWithCB
        addLine dwcb [pdx| $lhs = $rhs |]
            = case T.map toLower lhs of
                "who"         -> dwcb { dwcb_who = Just rhs }
                "casus_belli" -> dwcb { dwcb_cb  = Just rhs }
                _ -> dwcb
        addLine dwcb _ = dwcb
        pp_declare_war_with_cb :: DeclareWarWithCB -> PPT g m ScriptMessage
        pp_declare_war_with_cb dwcb
              = case (dwcb_who dwcb, dwcb_cb dwcb) of
                (Just who, Just cb) -> do
                    whoflag <- Doc.doc2text <$> flag (Just EU4Country) who
                    cb_loc <- getGameL10n cb
                    return (MsgDeclareWarWithCB whoflag cb_loc)
                _ -> return $ preMessage stmt
declareWarWithCB stmt = preStatement stmt

-- DLC

hasDlc :: (EU4Info g, Monad m) => StatementHandler g m
hasDlc [pdx| %_ = ?dlc |]
    = msgToPP $ MsgHasDLC dlc_icon dlc
    where
        mdlc_key = HM.lookup dlc . HM.fromList $
            [("Conquest of Paradise", "cop")
            ,("Wealth of Nations", "won")
            ,("Res Publica", "rp")
            ,("Art of War", "aow")
            ,("El Dorado", "ed")
            ,("Common Sense", "cs")
            ,("The Cossacks", "cos")
            ,("Mare Nostrum", "mn")
            ,("Rights of Man", "rom")
            ,("Mandate of Heaven", "moh")
            ,("Third Rome", "tr")
            ,("Cradle of Civilization", "coc")
            ,("Rule Britannia", "rb")
            ,("Golden Century", "goc")
            ,("Dharma", "dhr")
            ,("Emperor", "emp")
            ,("Leviathan", "lev")
            ,("Origins", "org")
            ,("Lions of the North", "lon")
            ]
        dlc_icon = maybe "" iconText mdlc_key
hasDlc stmt = preStatement stmt

-- Estates

data EstateInfluenceModifier = EstateInfluenceModifier {
        eim_estate :: Maybe Text
    ,   eim_modifier :: Maybe Text
    }
newEIM :: EstateInfluenceModifier
newEIM = EstateInfluenceModifier Nothing Nothing
hasEstateModifier :: (EU4Info g, Monad m) => (Text -> Text -> Text -> ScriptMessage) -> StatementHandler g m
hasEstateModifier msg stmt@[pdx| %_ = @scr |]
    = msgToPP =<< pp_eim (foldl' addField newEIM scr)
    where
        addField :: EstateInfluenceModifier -> GenericStatement -> EstateInfluenceModifier
        addField inf [pdx| estate   = $est      |] = inf { eim_estate = Just est }
        addField inf [pdx| modifier = $modifier |] = inf { eim_modifier = Just modifier }
        addField inf _ = inf -- unknown statement
        pp_eim inf = case (eim_estate inf, eim_modifier inf) of
            (Just est, Just modifier) -> do
                loc_est <- getGameL10n est
                loc_mod <- getGameL10n modifier
                return $ msg (iconText est) loc_est loc_mod
            _ -> return (preMessage stmt)
hasEstateModifier _ stmt = preStatement stmt

data AddEstateInfluenceModifier = AddEstateInfluenceModifier {
        aeim_estate :: Maybe Text
    ,   aeim_desc :: Maybe Text
    ,   aeim_influence :: Maybe Double
    ,   aeim_duration :: Maybe Double
    } deriving Show
newAddEstateInfluenceModifier :: AddEstateInfluenceModifier
newAddEstateInfluenceModifier = AddEstateInfluenceModifier Nothing Nothing Nothing Nothing

timeOrIndef :: (EU4Info g, Monad m) => Double -> PPT g m Text
timeOrIndef n = if n < 0 then messageText MsgIndefinitely else messageText (MsgForDays n)

estateInfluenceModifier :: forall g m. (EU4Info g, Monad m) =>
    (Text -> Text -> Text -> Double -> Text -> ScriptMessage)
        -> StatementHandler g m
estateInfluenceModifier msg stmt@[pdx| %_ = @scr |]
    = msgToPP =<< pp_eim (foldl' addLine newAddEstateInfluenceModifier scr)
    where
        addLine :: AddEstateInfluenceModifier -> GenericStatement -> AddEstateInfluenceModifier
        addLine aeim [pdx| estate    = $estate   |] = aeim { aeim_estate = Just estate }
        addLine aeim [pdx| desc      = $desc     |] = aeim { aeim_desc = Just desc }
        addLine aeim [pdx| influence = !inf      |] = aeim { aeim_influence = Just inf }
        addLine aeim [pdx| duration  = !duration |] = aeim { aeim_duration = Just duration }
        addLine aeim _ = aeim
        pp_eim :: AddEstateInfluenceModifier -> PPT g m ScriptMessage
        pp_eim aeim
            -- It appears that the game can handle missing description and duration, this seems unintended in 1.31.2, but here we go.
            = case (aeim_estate aeim, aeim_desc aeim, aeim_influence aeim, aeim_duration aeim) of
                (Just estate, mdesc, Just inf, mduration) -> do
                    let estate_icon = iconText estate
                    estate_loc <- getGameL10n estate
                    desc_loc <- case mdesc of
                        Just desc -> getGameL10n desc
                        _ -> return "(Missing)"
                    dur <- timeOrIndef (fromMaybe (-1) mduration)
                    return (msg estate_icon estate_loc desc_loc inf dur)
                _ -> return (preMessage stmt)
estateInfluenceModifier _ stmt = preStatement stmt

-- Trigger switch
triggerSwitch :: (EU4Info g, Monad m) => StatementHandler g m
-- A trigger switch must be of the form
-- trigger_switch = {
--  on_trigger = <statement lhs>
--  <statement rhs> = {
--      <actions>
--  }
-- }
-- where the <statement rhs> block may be repeated several times.
triggerSwitch stmt@(Statement _ OpEq (CompoundRhs
                    ([pdx| on_trigger = $condlhs |] -- assume this is first statement
                    :clauses))) = do
            statementsMsgs <- indentUp $ forM clauses $ \clause -> case clause of
                -- using next indent level, for each block <condrhs> = { ... }:
                [pdx| $condrhs = @action |] -> do
                    -- construct a fake condition to pp
                    let cond = [pdx| $condlhs = $condrhs |]
                    guardMsg' <- ppOne cond
                    let ((_, guardMsg):_) = guardMsg' -- XXX: match may fail (but shouldn't)
                    guardText <- messageText guardMsg
                    -- pp the rest of the block, at the next level (done automatically by ppMany)
                    statementMsgs <- ppMany action
                    withCurrentIndent $ \i -> return $ (i, MsgTriggerSwitchClause guardText) : statementMsgs
                _ -> preStatement stmt
            withCurrentIndent $ \i -> return $ (i, MsgTriggerSwitch) : concat statementsMsgs
triggerSwitch stmt = preStatement stmt

-- | Handle @calc_true_if@ clauses, of the following form:
--
-- @
--  calc_true_if = {
--       <conditions>
--       amount = N
--  }
-- @
--
-- This tests the conditions, and returns true if at least N of them are true.
-- They can be individual conditions, e.g. from @celestial_empire_events.3@:
--
-- @
--  calc_true_if = {
--      accepted_culture = manchu
--      accepted_culture = chihan
--      accepted_culture = miao
--      accepted_culture = cantonese
--      ... etc. ...
--      amount = 2
--   }
-- @
--
-- or a single "all" scope, e.g. from @court_and_country_events.3@:
--
-- @
--  calc_true_if = {
--      all_core_province = {
--          owned_by = ROOT
--          culture = PREV
--      }
--      amount = 5
--  }
-- @
--
calcTrueIf :: (EU4Info g, Monad m) => StatementHandler g m
calcTrueIf stmt@[pdx| %_ = @stmts |] = do
    let (mvalStmt, rest) = extractStmt (matchLhsText "amount") stmts
        (_, rest') = extractStmt (matchLhsText "desc") rest -- ignore desc for missions
    case mvalStmt of
        Just [pdx| %_ = !count |] -> do
            restMsgs <- ppMany rest'
            withCurrentIndent $ \i ->
                return $ (i, MsgCalcTrueIf count) : restMsgs
        _ -> preStatement stmt
calcTrueIf stmt = preStatement stmt


------------------------------------------------
-- Handler for num_of_owned_provinces_**_with --
-- also used for development_in_provinces     --
------------------------------------------------

numOwnedProvincesWith :: (EU4Info g, Monad m) => (Double -> ScriptMessage) -> StatementHandler g m
numOwnedProvincesWith msg stmt@[pdx| %_ = @stmts |] = do
    let (mvalStmt, rest) = extractStmt (matchLhsText "value") stmts
    case mvalStmt of
        Just [pdx| %_ = !count |] -> do
            restMsgs <- ppMany rest
            withCurrentIndent $ \i ->
                return $ (i, msg count) : restMsgs
        Just [pdx| %_ = estate |] -> do -- FIXME: Since 1.30 this doesn't seem to do anything? (Only found in estate events)
            return []
        _ -> preStatement stmt
numOwnedProvincesWith _ stmt = preStatement stmt

-- Holy Roman Empire

-- Assume 1 <= n <= 8
hreReformLoc :: (IsGameData (GameData g), Monad m) => Int -> PPT g m Text
hreReformLoc n = getGameL10n $ case n of
    1 -> "reichsreform_title"
    2 -> "reichsregiment_title"
    3 -> "hofgericht_title"
    4 -> "gemeinerpfennig_title"
    5 -> "landfriede_title"
    6 -> "erbkaisertum_title"
    7 -> "privilegia_de_non_appelando_title"
    8 -> "renovatio_title"
    _ -> error "called hreReformLoc with n < 1 or n > 8"

hreReformLevel :: (EU4Info g, Monad m) => StatementHandler g m
hreReformLevel [pdx| %_ = !level |] | level >= 0, level <= 8
    = if level == 0
        then msgToPP MsgNoHREReforms
        else msgToPP . MsgHREPassedReform =<< hreReformLoc level
hreReformLevel stmt = preStatement stmt

-- Religion

religionYears :: (EU4Info g, Monad m) => StatementHandler g m
religionYears [pdx| %_ = { $rel = !years } |]
    = do
        let rel_icon = iconText rel
        rel_loc <- getGameL10n rel
        msgToPP $ MsgReligionYears rel_icon rel_loc years
religionYears stmt = preStatement stmt

-- Government

govtRank :: (EU4Info g, Monad m) => StatementHandler g m
govtRank [pdx| %_ = !level |]
    = case level :: Int of
        1 -> msgToPP MsgRankDuchy -- unlikely, but account for it anyway
        2 -> msgToPP MsgRankKingdom
        3 -> msgToPP MsgRankEmpire
        _ -> error "impossible: govtRank matched an invalid rank number"
govtRank stmt = preStatement stmt

setGovtRank :: (EU4Info g, Monad m) => StatementHandler g m
setGovtRank [pdx| %_ = !level |] | level `elem` [1..3]
    = case level :: Int of
        1 -> msgToPP MsgSetRankDuchy
        2 -> msgToPP MsgSetRankKingdom
        3 -> msgToPP MsgSetRankEmpire
        _ -> error "impossible: setGovtRank matched an invalid rank number"
setGovtRank stmt = preStatement stmt

numProvinces :: (EU4Info g, Monad m) =>
    Text
        -> (Text -> Text -> Double -> ScriptMessage)
        -> StatementHandler g m
numProvinces micon msg [pdx| $what = !amt |] = do
    what_loc <- getGameL10n what
    msgToPP (msg (iconText micon) what_loc amt)
numProvinces _ _ stmt = preStatement stmt

withFlagOrProvince :: (EU4Info g, Monad m) =>
    (Text -> ScriptMessage)
        -> (Text -> ScriptMessage)
        -> StatementHandler g m
withFlagOrProvince countryMsg _ stmt@[pdx| %_ = ?_ |]
    = withFlag countryMsg stmt
withFlagOrProvince countryMsg _ stmt@[pdx| %_ = $_:$_ |]
    = withFlag countryMsg stmt -- could be either
withFlagOrProvince _ provinceMsg stmt@[pdx| %_ = !(_ :: Double) |]
    = withProvince provinceMsg stmt
withFlagOrProvince _ _ stmt = preStatement stmt

withFlagOrProvinceEU4Scope :: (EU4Info g, Monad m) =>
    (Text -> ScriptMessage)
        -> (Text -> ScriptMessage)
        -> (Text -> ScriptMessage)
        -> (Text -> ScriptMessage)
        -> StatementHandler g m
withFlagOrProvinceEU4Scope bothCountryMsg scopeCountryParamGeogMsg scopeGeogParamCountryMsg bothGeogMsg stmt = do
    mscope <- getCurrentScope
    -- If no scope, assume country.
    if fromMaybe False (isGeographic <$> mscope) then
        withFlagOrProvince scopeGeogParamCountryMsg bothGeogMsg stmt
    else
        withFlagOrProvince bothCountryMsg scopeCountryParamGeogMsg stmt

-- | for statements of the type infantry = ROOT/TAG/province_id
spawnRegiment :: (EU4Info g, Monad m) =>
        Maybe Text  -- localisation key special units(e.g. STRELTSY_REGIMENT_TYPE), Nothing if this is just a normal infantry/cavalry/artillery
        -> Text     -- localisation key for the unit type (e.g. INFANTRY)
        -> StatementHandler g m
spawnRegiment specialUnitType unitType stmt = do
    specialUnitTypeLoc <- getMaybeLoc specialUnitType
    unitTypeLoc <- T.toLower <$> getGameL10n unitType
    withFlagOrProvince (MsgUnitSpawnsCountry specialUnitTypeLoc unitTypeLoc) (MsgUnitSpawnsProvince specialUnitTypeLoc unitTypeLoc) stmt
    where
        getMaybeLoc :: (IsGameData (GameData g), Monad m) => Maybe Text -> PPT g m (Maybe Text)
        getMaybeLoc (Just locKey) = do
            loc <- getGameL10n locKey
            return (Just (T.toLower loc))
        getMaybeLoc _ = return Nothing

tradeMod :: (EU4Info g, Monad m) => StatementHandler g m
tradeMod stmt@[pdx| %_ = ?_ |]
    = withLocAtom2 MsgTradeMod MsgHasModifier stmt
tradeMod stmt@[pdx| %_ = @scr |] = msgToPP =<< pp_tm (foldl' addLine newTA scr)
    where
        addLine :: TextAtom -> GenericStatement -> TextAtom
        addLine ta [pdx| who = ?who |]
            = ta { ta_what = Just who }
        addLine ta [pdx| $label = ?at |]
            | label == "key" || label == "name"
            = ta { ta_atom = Just at }
        addLine ta scr = (trace ("tradeMod: Ignoring " ++ show scr)) $ ta

        pp_tm ta = case (ta_what ta, ta_atom ta) of
            (Just who, Just key) -> do
                whoText <- flagText (Just EU4Country) who
                keyText <- getGameL10n key
                return $ MsgHasTradeModifier "" whoText keyText
            _ -> return $ preMessage stmt
tradeMod stmt = preStatement stmt

isMonth :: (EU4Info g, Monad m) => StatementHandler g m
isMonth [pdx| %_ = !(num :: Int) |] | num >= 0, num <= 11
    = do
        month_loc <- getGameL10n $ case num of
            0 -> "January" -- programmer counting -_-
            1 -> "February"
            2 -> "March"
            3 -> "April"
            4 -> "May"
            5 -> "June"
            6 -> "July"
            7 -> "August"
            8 -> "September"
            9 -> "October"
            10 -> "November"
            11 -> "December"
            _ -> error "impossible: tried to localize bad month number"
        msgToPP $ MsgIsMonth month_loc
isMonth stmt = preStatement stmt

area :: (EU4Info g, Monad m) => StatementHandler g m
area stmt@[pdx| %_ = @_ |] = scope EU4Geographic $ compoundMessage MsgArea stmt
area stmt                  = locAtomTagOrProvince (const MsgAreaIs) MsgAreaIsAs stmt

-- Currently dominant_culture only appears in decisions/Cultural.txt
-- (dominant_culture = capital).
dominantCulture :: (EU4Info g, Monad m) => StatementHandler g m
dominantCulture [pdx| %_ = capital |] = msgToPP MsgCapitalCultureDominant
dominantCulture stmt = preStatement stmt

customTriggerTooltip :: (EU4Info g, Monad m) => StatementHandler g m
customTriggerTooltip [pdx| %_ = @scr |]
    -- ignore the custom tooltip
    = let rest = flip filter scr $ \stmt -> case stmt of
            [pdx| tooltip = %_ |] -> False
            _ -> True
      in indentDown $ ppMany rest
customTriggerTooltip stmt = preStatement stmt

piety :: (EU4Info g, Monad m) => StatementHandler g m
piety stmt@[pdx| %_ = !amt |]
    = numericIcon (case amt `compare` (0::Double) of
        LT -> "lack of piety"
        _  -> "being pious")
      MsgPiety stmt
piety stmt = preStatement stmt

dynasty :: (EU4Info g, Monad m) => StatementHandler g m
dynasty stmt@[pdx| %_ = ?str |] = do
    nflag <- flag (Just EU4Country) str
    if isTag str || isPronoun str then
        msgToPP $ MsgRulerIsSameDynasty (Doc.doc2text nflag)
    else
        msgToPP $ MsgRulerIsDynasty str
dynasty stmt = (trace (show stmt)) $ preStatement stmt

----------------------
-- Idea group ideas --
----------------------

hasIdea :: (EU4Info g, Monad m) =>
    StatementHandler g m
hasIdea stmt@[pdx| $lhs = !n |] | n >= 1, n <= 7 = do
    groupTable <- getIdeaGroups
    let mideagroup = HM.lookup lhs groupTable
    case mideagroup of
        Nothing -> preStatement stmt -- unknown idea group
        Just grp -> do
            let idea = ig_ideas grp !! (n - 1)
                ideaKey = idea_name idea
                group_loc = T.replace " Ideas" "" $ ig_name_loc grp
            idea_loc <- getGameL10n ideaKey
            msgToPP (MsgHasIdeaFromGroup (iconText (T.toLower group_loc)) group_loc idea_loc n)
hasIdea stmt = preStatement stmt

-----------
-- Trust --
-----------

data Trust = Trust
        {   tr_whom :: Maybe Text
        ,   tr_amount :: Maybe Double
        ,   tr_mutual :: Bool
        }
newTrust :: Trust
newTrust = Trust Nothing Nothing False
trust :: forall g m. (EU4Info g, Monad m) => StatementHandler g m
trust stmt@[pdx| %_ = @scr |]
    = msgToPP =<< pp_trust =<< foldM addLine newTrust scr
    where
        addLine :: Trust -> GenericStatement -> PPT g m Trust
        addLine tr [pdx| who = $whom |] = do
            whom' <- Doc.doc2text <$> pronoun (Just EU4Country) whom
            return tr { tr_whom = Just whom' }
        addLine tr [pdx| value = !amt |]
            = return tr { tr_amount = Just amt }
        addLine tr [pdx| mutual = yes |]
            = return tr { tr_mutual = True }
        addLine tr _ = return tr
        pp_trust tr
            | (Just whom, Just amt) <- (tr_whom tr, tr_amount tr)
              = return $ (if tr_mutual tr then MsgAddTrustMutual else MsgAddTrust)
                          whom amt
            | otherwise = return (preMessage stmt)
trust stmt = preStatement stmt

----------------------------------------
-- Government form-specific mechanics --
----------------------------------------

-- Currently this form only affects Russian government.

gpMechanicTable :: HashMap (Text, MonarchPower) (Double -> ScriptMessage)
gpMechanicTable = HM.fromList
    [(("russian_mechanic", Administrative), MsgSudebnikProgress)
    ,(("russian_mechanic", Diplomatic), MsgOprichninaProgress)
    ,(("russian_mechanic", Military), MsgStreltsyProgress)
    ]

data GovernmentPower = GovernmentPower
        {   gp_mechanic :: Maybe Text
        ,   gp_category :: Maybe MonarchPower
        ,   gp_amount :: Maybe Double
        }
newGP :: GovernmentPower
newGP = GovernmentPower Nothing Nothing Nothing
governmentPower :: (EU4Info g, Monad m) => StatementHandler g m
governmentPower stmt@[pdx| %_ = @scr |]
    = msgToPP =<< pp_gp (foldl' addLine newGP scr)
    where
        addLine :: GovernmentPower -> GenericStatement -> GovernmentPower
        addLine gp [pdx| government_mechanic = $mechanic |]
            = gp { gp_mechanic = Just mechanic }
        addLine gp [pdx| which = $cat      |]
            = case cat of
                "ADM" -> gp { gp_category = Just Administrative }
                "DIP" -> gp { gp_category = Just Diplomatic }
                "MIL" -> gp { gp_category = Just Military }
                _ -> gp
        addLine gp [pdx| amount = !amt |]
            = gp { gp_amount = Just amt }
        addLine gp _ = gp
        pp_gp gp
            | (Just mech, Just cat, Just amt) <- (gp_mechanic gp, gp_category gp, gp_amount gp),
              Just powmsg <- HM.lookup (mech, cat) gpMechanicTable
              = return (powmsg amt)
            | otherwise = return (preMessage stmt)
governmentPower stmt = preStatement stmt

----------------------
-- Employed advisor --
----------------------

data EmployedAdvisor = EmployedAdvisor
        {   ea_category :: Maybe MonarchPower
        ,   ea_type :: Maybe Text
        ,   ea_male :: Maybe Bool
        ,   ea_culture :: Maybe Text
        ,   ea_religion :: Maybe Text
        }
        deriving Show
newEA :: EmployedAdvisor
newEA = EmployedAdvisor Nothing Nothing Nothing Nothing Nothing

employedAdvisor :: forall g m. (EU4Info g, Monad m) => StatementHandler g m
employedAdvisor stmt@[pdx| %_ = @scr |] = do
    currentFile <- withCurrentFile $ \f -> return f
    let addLine :: EmployedAdvisor -> GenericStatement -> EmployedAdvisor
        addLine ea [pdx| category = $cat |]
            = case cat of
                "ADM" -> ea { ea_category = Just Administrative }
                "DIP" -> ea { ea_category = Just Diplomatic }
                "MIL" -> ea { ea_category = Just Military }
                _ -> ea
        addLine ea [pdx| type = $typ |]
            = ea { ea_type = Just typ }
        addLine ea [pdx| is_male = $is_male |]
            = case T.toLower is_male of
                "yes" -> ea { ea_male = Just True }
                "no" -> ea { ea_male = Just False }
                _ -> ea
        addLine ea [pdx| is_female = $is_female |]
            = case T.toLower is_female of
                "yes" -> ea { ea_male = Just False }
                "no" -> ea { ea_male = Just True }
                _ -> ea
        addLine ea [pdx| culture = %cul |]
            = ea { ea_culture = textRhs cul }
        addLine ea [pdx| religion = %rel |]
            = ea { ea_religion = textRhs rel }
        addLine ea line = (trace $ ("Unhandled employed_advisor condition in " ++ currentFile ++ ": " ++ show line)) $ ea


        pp_employed_advisor :: EmployedAdvisor -> PPT g m IndentedMessages
        pp_employed_advisor ea = do
            body <- indentUp (unfoldM pp_employed_advisor_attrib ea)
            if null body then
                msgToPP MsgEmployedAdvisor
            else
                liftA2 (++)
                    (msgToPP MsgEmployedAdvisorWhere)
                    (pure body)

        pp_employed_advisor_attrib :: EmployedAdvisor -> PPT g m (Maybe (IndentedMessage, EmployedAdvisor))
        pp_employed_advisor_attrib ea@EmployedAdvisor { ea_category = Just cat } = do
            let mt = case cat of
                    Administrative -> MsgEmployedAdvisorAdmin
                    Diplomatic -> MsgEmployedAdvisorDiplo
                    Military -> MsgEmployedAdvisorMiltary
            msg <- msgToPP' mt
            return (Just (msg, ea { ea_category = Nothing }))
        pp_employed_advisor_attrib ea@EmployedAdvisor { ea_type = Just typ } = do
            (t, i) <- tryLocAndIcon typ
            msg <- msgToPP' $ MsgEmployedAdvisorType t i
            return (Just (msg, ea { ea_type = Nothing }))
        pp_employed_advisor_attrib ea@EmployedAdvisor { ea_male = Just male } = do
            msg <- msgToPP' $ MsgEmployedAdvisorMale male
            return (Just (msg, ea { ea_male = Nothing }))
        pp_employed_advisor_attrib ea@EmployedAdvisor { ea_culture = Just culture } =
            if isPronoun culture then do
                text <- Doc.doc2text <$> pronoun Nothing culture
                msg <- msgToPP' $ MsgCultureIsAs text
                return (Just (msg, ea { ea_culture = Nothing }))
            else do
                text <- getGameL10n culture
                msg <- msgToPP' $ MsgCultureIs text
                return (Just (msg, ea { ea_culture = Nothing }))
        -- TODO: Better localization (neither heretic nor heathen seem to be in the localization files)
        pp_employed_advisor_attrib ea@EmployedAdvisor { ea_religion = Just "heretic" } = do
            msg <- msgToPP' $ MsgReligion (iconText "tolerance heretic") "hertical"
            return (Just (msg, ea { ea_religion = Nothing }))
        pp_employed_advisor_attrib ea@EmployedAdvisor { ea_religion = Just "heathen" } = do
            msg <- msgToPP' $ MsgReligion (iconText "tolerance heathen") "heathen"
            return (Just (msg, ea { ea_religion = Nothing }))
        pp_employed_advisor_attrib ea@EmployedAdvisor { ea_religion = Just religion } =
            if isPronoun religion then do
                text <- Doc.doc2text <$> pronoun Nothing religion
                msg <- msgToPP' $ MsgSameReligion text
                return (Just (msg, ea { ea_religion = Nothing }))
            else do
                (t, i) <- tryLocAndIcon religion
                msg <- msgToPP' $ MsgReligion i t
                return (Just (msg, ea { ea_religion = Nothing }))
        pp_employed_advisor_attrib _ = return Nothing

    pp_employed_advisor $ foldl' addLine newEA scr
employedAdvisor stmt = preStatement stmt

------------------------------
-- Handler for xxx_variable --
------------------------------

data SetVariable = SetVariable
        { sv_which  :: Maybe Text
        , sv_which2 :: Maybe Text
        , sv_value  :: Maybe Double
        }

newSV :: SetVariable
newSV = SetVariable Nothing Nothing Nothing

setVariable :: forall g m. (EU4Info g, Monad m) =>
    (Text -> Text -> ScriptMessage) ->
    (Text -> Double -> ScriptMessage) ->
    StatementHandler g m
setVariable msgWW msgWV stmt@[pdx| %_ = @scr |]
    = msgToPP =<< pp_sv (foldl' addLine newSV scr)
    where
        addLine :: SetVariable -> GenericStatement -> SetVariable
        addLine sv [pdx| which = ?val |]
            = if isNothing (sv_which sv) then
                sv { sv_which = Just val }
              else
                sv { sv_which2 = Just val }
        addLine sv [pdx| value = !val |]
            = sv { sv_value = Just val }
        addLine sv _ = sv
        toTT :: Text -> Text
        toTT t = "<tt>" <> t <> "</tt>"
        pp_sv :: SetVariable -> PPT g m ScriptMessage
        pp_sv sv = case (sv_which sv, sv_which2 sv, sv_value sv) of
            (Just v1, Just v2, Nothing) -> do return $ msgWW (toTT v1) (toTT v2)
            (Just v,  Nothing, Just val) -> do return $ msgWV (toTT v) val
            _ ->  do return $ preMessage stmt
setVariable _ _ stmt = preStatement stmt

---------------------------
-- Handler for is_in_war --
---------------------------

isInWar :: forall g m. (EU4Info g, Monad m) => StatementHandler g m
isInWar stmt@[pdx| %_ = @scr |]
    = withCurrentIndent $ \i -> do
        script_pp'd <- indentUp (concat <$> mapM handleLine scr)
        return ((i, MsgIsInWar) : script_pp'd)
    where
        handleLine :: (EU4Info g, Monad m) => StatementHandler g m
        handleLine [pdx| duration = !dur |] = msgToPP $ MsgDurationAtLeast dur
        handleLine [pdx| war_score = !warscore |] = msgToPP $ MsgWarScore (iconText "war score") warscore
        handleLine [pdx| casus_belli = $cb |] = msgToPP =<< do
            cbText <- getGameL10n cb
            return $ MsgCasusBelliIs cbText
        handleLine stmt@[pdx| $what = $who |] = msgToPP =<< do
            whoText <- flagText (Just EU4Country) who
            return $ case T.toLower what of
                        "attacker_leader" -> MsgIsAttackerWarLeader whoText
                        "defender_leader" -> MsgIsDefenderWarLeader whoText
                        "attackers" -> MsgIsAttacker whoText
                        "defenders" -> MsgIsDefender whoText
                        _ -> (trace $ "is_in_war: Unhandled Statement " ++ (show stmt)) $ preMessage stmt
        handleLine stmt = (trace $ "is_in_war: Unhandled statement " ++ (show stmt)) $ preStatement stmt
isInWar stmt = preStatement stmt

------------------------------------------
-- Handler for has_government_attribute --
------------------------------------------
hasGovermentAttribute :: forall g m. (EU4Info g, Monad m) => StatementHandler g m
hasGovermentAttribute stmt@[pdx| %_ = $mech |]
    = msgToPP =<< MsgGovernmentHasAttribute <$> getGameL10n ("mechanic_" <> mech <> "_yes")
hasGovermentAttribute stmt = trace ("warning: not handled for has_government_attribute: " ++ (show stmt)) $ preStatement stmt



-------------------------------------
-- Handler for define_general etc. --
-------------------------------------
data MilitaryLeader = MilitaryLeader
        {   ml_tradition :: Maybe Double
        ,   ml_shock :: Maybe Double
        ,   ml_fire :: Maybe Double
        ,   ml_manuever :: Maybe Double
        ,   ml_siege :: Maybe Double
        ,   ml_name :: Maybe Text
        ,   ml_female :: Maybe Bool
        ,   ml_trait :: Maybe Text
        }
        deriving Show
newML :: MilitaryLeader
newML = MilitaryLeader Nothing Nothing Nothing Nothing Nothing Nothing Nothing Nothing

-- Also used for hasLeaderWith
pp_mil_leader_attrib :: forall g m. (EU4Info g, Monad m) => Bool -> MilitaryLeader -> PPT g m (Maybe (IndentedMessage, MilitaryLeader))
pp_mil_leader_attrib naval ml =
    let msgShock     = (if naval then MsgNavalLeaderShock (iconText "naval leader shock") else MsgLandLeaderShock (iconText "land leader shock"))
        msgFire      = (if naval then MsgNavalLeaderFire (iconText "naval leader fire") else MsgLandLeaderFire (iconText "land leader fire"))
        msgManuever  = (if naval then MsgNavalLeaderManeuver (iconText "naval leader maneuver") else MsgLandLeaderManeuver (iconText "land leader maneuver"))
        msgSiege     = (if naval then MsgNavalLeaderSiege (iconText "blockade") else MsgLandLeaderSiege (iconText "land leader siege"))

        pp_mil_leader_attrib' :: MilitaryLeader -> PPT g m (Maybe (IndentedMessage, MilitaryLeader))
        pp_mil_leader_attrib' ml@MilitaryLeader { ml_tradition = Just trad } = do
            msg <- msgToPP' $ MsgLeaderTradition naval trad
            return (Just (msg, ml { ml_tradition = Nothing }))
        pp_mil_leader_attrib' ml@MilitaryLeader { ml_shock = Just shock } = do
            msg <- msgToPP' $ msgShock shock
            return (Just (msg, ml { ml_shock = Nothing }))
        pp_mil_leader_attrib' ml@MilitaryLeader { ml_fire = Just fire } = do
            msg <- msgToPP' $ msgFire fire
            return (Just (msg, ml { ml_fire = Nothing }))
        pp_mil_leader_attrib' ml@MilitaryLeader { ml_manuever = Just manuever } = do
            msg <- msgToPP' $ msgManuever manuever
            return (Just (msg, ml { ml_manuever = Nothing }))
        pp_mil_leader_attrib' ml@MilitaryLeader { ml_siege = Just siege } = do
            msg <- msgToPP' $ msgSiege siege
            return (Just (msg, ml { ml_siege = Nothing }))
        pp_mil_leader_attrib' ml@MilitaryLeader { ml_name = Just name } = do
            msg <- msgToPP' $ MsgNamed name
            return (Just (msg, ml { ml_name = Nothing }))
        pp_mil_leader_attrib' ml@MilitaryLeader { ml_female = Just True } = do
            msg <- msgToPP' $ MsgWithGender False
            return (Just (msg, ml { ml_female = Nothing }))
        pp_mil_leader_attrib' ml@MilitaryLeader { ml_trait = Just trait } = do
            text <- getGameL10n trait
            msg <- msgToPP' $ MsgMilitaryLeaderTrait text
            return (Just (msg, ml { ml_trait = Nothing }))
        pp_mil_leader_attrib' _ = return Nothing
    in
        pp_mil_leader_attrib' ml


defineMilitaryLeader :: forall g m. (EU4Info g, Monad m) => Text -> Bool -> (Text -> ScriptMessage) -> StatementHandler g m
defineMilitaryLeader icon naval headline stmt@[pdx| %_ = @scr |] = do
    currentFile <- withCurrentFile $ \f -> return f
    let addLine :: MilitaryLeader -> GenericStatement -> MilitaryLeader
        addLine ml [pdx| tradition = %rhs |]
            = ml { ml_tradition = floatRhs rhs }
        addLine ml [pdx| shock = %rhs |]
            = ml { ml_shock = floatRhs rhs }
        addLine ml [pdx| fire = %rhs |]
            = ml { ml_fire = floatRhs rhs }
        addLine ml [pdx| manuever = %rhs |]
            = ml { ml_manuever = floatRhs rhs }
        addLine ml [pdx| siege = %rhs |]
            = ml { ml_siege = floatRhs rhs }
        addLine ml [pdx| name = %name |]
            = ml { ml_name = textRhs name }
        addLine ml [pdx| female = yes |]
            = ml { ml_female = Just True }
        addLine ml [pdx| trait = %trait |]
            = ml { ml_trait = textRhs trait }
        addLine ml line = (trace $ ("Unhandled military leader condition in " ++ currentFile ++ ": " ++ show line)) $ ml

        pp_mil_leader :: MilitaryLeader -> PPT g m IndentedMessages
        pp_mil_leader ml = do
            body <- indentUp (unfoldM (pp_mil_leader_attrib naval) ml)
            liftA2 (++)
                (msgToPP $ headline (iconText icon))
                (pure body)

    pp_mil_leader $ foldl' addLine newML scr
defineMilitaryLeader _ _ _ stmt = preStatement stmt

createMilitaryLeader :: forall g m. (EU4Info g, Monad m) => Text -> Bool -> (Text -> Double -> ScriptMessage) -> (Text -> ScriptMessage) -> StatementHandler g m
createMilitaryLeader icon naval msgWithTradition msgHeadline stmt@[pdx| $_ = @stmts |] =
    let (_, rest) = extractStmt (matchLhsText "culture") stmts -- FIXME: Ignoring culture when only combined with tradition
        (mtrad, rest') = extractStmt (matchLhsText "tradition") rest in
        case mtrad of
            Just ([pdx| %_ = !tradition |]) | length rest' == 0 -> msgToPP $ msgWithTradition (iconText icon) tradition
            _ -> defineMilitaryLeader icon naval msgHeadline stmt
createMilitaryLeader _ _ _ _ stmt = preStatement stmt

--------------------------------
-- Handler for set_saved_name --
--------------------------------

data SetSavedName = SetSavedName
        { ssn_key  :: Maybe Text
        , ssn_type :: Maybe Text
        , ssn_scope :: Maybe Text
        , ssn_female :: Bool
        }

newSSN :: SetSavedName
newSSN = SetSavedName Nothing Nothing Nothing False

setSavedName :: forall g m. (EU4Info g, Monad m) => StatementHandler g m
setSavedName stmt@[pdx| %_ = @scr |]
    = msgToPP =<< pp_ssn (foldl' addLine newSSN scr)
    where
        addLine :: SetSavedName -> GenericStatement -> SetSavedName
        addLine ssn [pdx| key = ?val |]
            = ssn { ssn_key = Just val }
        addLine ssn [pdx| type = ?typ |]
            = ssn { ssn_type = Just (T.toUpper typ) }
        addLine ssn [pdx| scope = ?scope |]
            = ssn { ssn_scope = Just scope }
        addLine ssn [pdx| female = ?val |]
            = case T.toLower val of
                "yes" -> ssn { ssn_female = True }
                _ -> ssn
        addLine ssn stmt = (trace $ "Unknown in set_saved_name" ++ show stmt) $ ssn
        pp_ssn :: SetSavedName -> PPT g m ScriptMessage
        pp_ssn ssn = do
            typeText <- maybeM getGameL10n (ssn_type ssn)
            scopeText <- maybeM (\n -> if isPronoun n then Doc.doc2text <$> pronoun Nothing n else return $ "<tt>" <> n <> "</tt>") (ssn_scope ssn)
            case (ssn_key ssn, typeText, scopeText) of
                (Just key, Just typ, Nothing) -> return $ MsgSetSavedName key typ (ssn_female ssn)
                (Just key, Just typ, Just scope) -> return $ MsgSetSavedNameScope key typ scope (ssn_female ssn)
                _ -> return $ preMessage stmt
setSavedName stmt = (trace (show stmt)) $ preStatement stmt

---------------------------------
-- Handler for privateer_power --
---------------------------------

privateerPower :: forall g m. (EU4Info g, Monad m) => StatementHandler g m
privateerPower stmt@[pdx| %_ = @scr |]
    = msgToPP =<< pp_pp (parseTV "country" "share" scr)
    where
        pp_pp :: TextValue -> PPT g m ScriptMessage
        pp_pp tv = case (tv_what tv, tv_value tv) of
            (Just what, Just val) -> do
                what_loc <- flag (Just EU4Country) what
                return $ MsgPrivateerPowerCountry (Doc.doc2text what_loc) val
            (Nothing, Just val) -> do
                return $ MsgPrivateerPower val
            _ -> return $ preMessage stmt
privateerPower stmt = preStatement stmt

-------------------------------
-- Handler for trading_bonus --
-------------------------------
tradingBonus :: forall g m. (EU4Info g, Monad m) => StatementHandler g m
tradingBonus stmt@[pdx| %_ = @scr |]
    = msgToPP =<< pp_tb (parseTA "trade_goods" "value" scr)
    where
        pp_tb :: TextAtom -> PPT g m ScriptMessage
        pp_tb ta = case (ta_what ta, ta_atom ta) of
            (Just what, Just atom) | T.toLower atom == "yes" -> do
                what_loc <- getGameL10n what
                return $ MsgTradingBonus (iconText what) what_loc
            _ -> return $ preMessage stmt
tradingBonus stmt = preStatement stmt

-----------------------------------
-- Handler for estate privileges --
-----------------------------------
estatePrivilege :: forall g m. (EU4Info g, Monad m) => (Text -> ScriptMessage) -> StatementHandler g m
estatePrivilege msg [pdx| %_ = @scr |] | length scr == 1 = estatePrivilege' (head scr)
    where
        estatePrivilege' :: GenericStatement -> PPT g m IndentedMessages
        estatePrivilege' [pdx| privilege = $priv |] = do
            locText <- getGameL10n priv
            msgToPP $ msg locText
        estatePrivilege' stmt = preStatement stmt
estatePrivilege _ stmt = preStatement stmt


------------------------------------------------------
-- Handler for has_trade_company_investment_in_area --
------------------------------------------------------
foldCompound "hasTradeCompanyInvestment" "HasTradeCompanyInvestment" "htci"
    []
    [CompField "investor" [t|Text|] Nothing True
    ,CompField "investment" [t|Text|] Nothing False
    ,CompField "count_one_per_area" [t|Text|] Nothing False
    ]
    [| do
        investorLoc <- flagText (Just EU4Country) _investor
        case (_investment, _count_one_per_area) of
            (Just investment, Nothing) -> do
                (icon, desc) <- tryLocAndIcon investment
                return $ MsgHasTradeCompanyInvestmentInArea icon desc investorLoc
            (Nothing, Just yn) | T.toLower yn == "yes" ->
                return $ MsgHasTradeCompanyInvestmentInState investorLoc
            _ -> return $ (trace $ ("Unsupported has_trade_company_investment_in_area: " ++ show stmt)) $ preMessage stmt
    |]

----------------------------------------
-- Handler for trading_policy_in_node --
----------------------------------------
tradingPolicyInNode :: forall g m. (EU4Info g, Monad m) => StatementHandler g m
tradingPolicyInNode stmt@[pdx| %_ = @scr |]
    = msgToPP =<< pp_tpin (parseTA "node" "policy" scr)
    where
        pp_tpin :: TextAtom -> PPT g m ScriptMessage
        pp_tpin ta = case (ta_what ta, ta_atom ta) of
            (Just node, Just policy) -> do
                nodeLoc <- Doc.doc2text <$> allowPronoun (Just EU4TradeNode) (fmap Doc.strictText . getGameL10n) node
                case T.toLower policy of
                    "any" -> return $ MsgTradingPolicyInNodeAny nodeLoc
                    _ -> do
                        policyLoc <- getGameL10n policy
                        return $ MsgTradingPolicyInNode nodeLoc policyLoc
                --traceM $ "Node: " ++ (T.unpack $ nodeLoc) ++ " Policy: " ++ (T.unpack $ policyLoc)
                -- NOTE: policy can be "any"
                --return $ preMessage stmt
            _ -> return $ preMessage stmt
tradingPolicyInNode stmt = preStatement stmt

--------------------------------------------------------------------------
-- Handler for generate_advisor_of_type_and_semi_random_religion_effect --
--------------------------------------------------------------------------

data RandomAdvisor = RandomAdvisor
        { ra_type :: Maybe Text
        , ra_type_non_state :: Maybe Text
        , ra_scaled_skill :: Bool
        , ra_skill :: Maybe Double
        , ra_discount :: Bool
        } deriving Show

newRA :: RandomAdvisor
newRA = RandomAdvisor Nothing Nothing False Nothing False

randomAdvisor :: forall g m. (EU4Info g, Monad m) => StatementHandler g m
randomAdvisor stmt@[pdx| %_ = @scr |] = pp_ra (foldl' addLine newRA scr)
    where
        addLine :: RandomAdvisor -> GenericStatement -> RandomAdvisor
        addLine ra [pdx| advisor_type = $typ |] = ra { ra_type = Just typ }
        addLine ra [pdx| advisor_type_if_not_state= $typ |] = ra { ra_type_non_state = Just typ }
        addLine ra [pdx| scaled_skill = $yn |] = ra { ra_scaled_skill = T.toLower yn == "yes" }
        addLine ra [pdx| skill = !skill |] = ra { ra_skill = Just skill }
        addLine ra [pdx| discount = $yn |] = ra { ra_discount = T.toLower yn == "yes" }
        addLine ra stmt = (trace $ "randomAdvisor: Ignoring " ++ (show stmt)) $ ra

        pp_ra_attrib :: RandomAdvisor -> PPT g m (Maybe (IndentedMessage, RandomAdvisor))
        pp_ra_attrib ra@RandomAdvisor{ra_type_non_state = Just typ} | T.toLower typ /= maybe "" T.toLower (ra_type ra) = do
            (t, i) <- tryLocAndIcon typ
            msg <- msgToPP' $ MsgRandomAdvisorNonState i t
            return (Just (msg, ra { ra_type_non_state = Nothing }))
        pp_ra_attrib ra@RandomAdvisor{ra_skill = Just skill} = do
            msg <- msgToPP' $ MsgRandomAdvisorSkill skill
            return (Just (msg, ra { ra_skill = Nothing }))
        pp_ra_attrib ra@RandomAdvisor{ra_scaled_skill = True} = do
            msg <- msgToPP' $ MsgRandomAdvisorScaledSkill
            return (Just (msg, ra { ra_scaled_skill = False }))
        pp_ra_attrib ra = return Nothing

        pp_ra :: RandomAdvisor -> PPT g m IndentedMessages
        pp_ra ra@RandomAdvisor{ra_type = Just typ, ra_discount = discount} = do
            (t, i) <- tryLocAndIcon typ
            body <- indentUp (unfoldM pp_ra_attrib ra)
            liftA2 (++)
                (msgToPP $ MsgRandomAdvisor i t discount)
                (pure body)
        pp_ra ra = (trace $ show ra) $ preStatement stmt

randomAdvisor stmt = preStatement stmt

-----------------------------
-- Handler for kill_leader --
-----------------------------
killLeader :: forall g m. (EU4Info g, Monad m) => StatementHandler g m
killLeader stmt@[pdx| %_ = @scr |] =
    let
        (mtype, rest) = extractStmt (matchLhsText "type") scr
    in
        case (mtype, rest) of
            (Just (Statement _ _ (StringRhs name)), []) -> msgToPP $ MsgKillLeaderNamed (iconText "general") name
            (Just (Statement _ _ (GenericRhs typ _)), []) ->
                case T.toLower typ of
                    "random" -> msgToPP $ MsgKillLeaderRandom (iconText "general")
                    t -> do
                        locType <- getGameL10n t
                        msgToPP $ MsgKillLeaderType (iconText t) locType
            _ -> (trace $ "Not handled in killLeader: " ++ (show stmt)) $ preStatement stmt
killLeader stmt = (trace $ "Not handled in killLeader: " ++ (show stmt)) $ preStatement stmt

---------------------------------------------
-- Handler for add_estate_loyalty_modifier --
---------------------------------------------

data EstateLoyaltyModifier = EstateLoyaltyModifier
        { elm_estate  :: Maybe Text
        , elm_desc :: Maybe Text
        , elm_loyalty :: Maybe Double
        , elm_duration :: Maybe Double
        } deriving Show

newELM :: EstateLoyaltyModifier
newELM = EstateLoyaltyModifier Nothing Nothing Nothing Nothing

addEstateLoyaltyModifier :: forall g m. (EU4Info g, Monad m) => StatementHandler g m
addEstateLoyaltyModifier stmt@[pdx| %_ = @scr |] = msgToPP =<< pp_elm (foldl' addLine newELM scr)
    where
        addLine :: EstateLoyaltyModifier -> GenericStatement -> EstateLoyaltyModifier
        addLine elm [pdx| estate = ?val |]
            = elm { elm_estate = Just val }
        addLine elm [pdx| desc = ?val |]
            = elm { elm_desc = Just val }
        addLine elm [pdx| loyalty = %val |]
            = elm { elm_loyalty = floatRhs val }
        addLine elm [pdx| duration = %val |]
            = elm { elm_duration = floatRhs val }
        addLine elm stmt = (trace $ "Unknown in add_estate_loyalty_modifier " ++ show stmt) $ elm
        pp_elm :: EstateLoyaltyModifier -> PPT g m ScriptMessage
        -- It appears that the game can handle missing description and duration, this seems unintended in 1.31.2, but here we go.
        pp_elm EstateLoyaltyModifier { elm_estate = Just estate, elm_desc = mdesc, elm_loyalty = Just loyalty, elm_duration = mduration } = do
            estateLoc <- getGameL10n estate
            descLoc <- case mdesc of
                Just desc -> getGameL10n desc
                _ -> return "(Missing)"
            return $ MsgAddEstateLoyaltyModifier (iconText estate) estateLoc descLoc (fromMaybe (-1) mduration) loyalty
        pp_elm elm = return $ (trace $ "Missing info for add_estate_loyalty_modifier " ++ show elm ++ " " ++ (show stmt)) $ preMessage stmt
addEstateLoyaltyModifier stmt = (trace $ "Not handled in addEstateLoyaltyModifier: " ++ (show stmt)) $ preStatement stmt



-------------------------------------
-- Handler for export_to_variable  --
-------------------------------------

data ExportVariable = ExportVariable
        { ev_which  :: Maybe Text
        , ev_value :: Maybe Text
        , ev_who :: Maybe Text
        } deriving Show

newEV :: ExportVariable
newEV = ExportVariable Nothing Nothing Nothing

exportVariable :: forall g m. (EU4Info g, Monad m) => StatementHandler g m
exportVariable stmt@[pdx| %_ = @scr |] = msgToPP =<< pp_ev (foldl' addLine newEV scr)
    where
        addLine :: ExportVariable -> GenericStatement -> ExportVariable
        addLine ev [pdx| which = ?val |]
            = ev { ev_which = Just val }
        addLine ev [pdx| variable_name = ?val |]
            = ev { ev_which = Just val }
        addLine ev [pdx| value = ?val |]
            = ev { ev_value = Just val }
        addLine ev [pdx| who = ?val |]
            = ev { ev_who = Just val }
        addLine ev stmt = (trace $ "Unknown in export_to_variable " ++ show stmt) $ ev
        pp_ev :: ExportVariable -> PPT g m ScriptMessage
        pp_ev ExportVariable { ev_which = Just which, ev_value = Just value, ev_who = Nothing } =
            return $ MsgExportVariable which value
        pp_ev ExportVariable { ev_which = Just which, ev_value = Just value, ev_who = Just who } = do
            whoLoc <- Doc.doc2text <$> allowPronoun (Just EU4Country) (fmap Doc.strictText . getGameL10n) who
            return $ MsgExportVariableWho which value whoLoc
        pp_ev ev = return $ (trace $ "Missing info for export_to_variable " ++ show ev ++ " " ++ (show stmt)) $ preMessage stmt
exportVariable stmt = (trace $ "Not handled in export_to_variable: " ++ (show stmt)) $ preStatement stmt

-----------------------------------
-- Handler for (set_)ai_attitude --
-----------------------------------
aiAttitude :: forall g m. (EU4Info g, Monad m) => (Text -> Text -> Text -> Bool -> ScriptMessage) -> StatementHandler g m
aiAttitude msg stmt@[pdx| %_ = @scr |] =
    let
        (mlocked, rest) = extractStmt (matchLhsText "locked") scr
        isLocked = (maybe "" T.toLower (getMaybeRhsText mlocked)) == "yes"
    in
        msgToPP =<< pp_aia isLocked (parseTA "who" "attitude" rest)
    where
        pp_aia :: Bool -> TextAtom -> PPT g m ScriptMessage
        pp_aia isLocked ta = case (ta_what ta, ta_atom ta) of
            (Just who, Just attitude) -> do
                let tags = T.splitOn ":" who -- A bit of a hack
                    icon = (iconText attitude)
                attLoc <- getGameL10n attitude
                if length tags == 2 then do
                    taggedLoc <- tagged (tags !! 0) (tags !! 1)
                    return $ msg icon attLoc (fromMaybe who taggedLoc) isLocked
                else do
                    whoLoc <- flagText (Just EU4Country) who
                    return $ msg icon attLoc whoLoc isLocked
            _ -> return $ preMessage stmt
aiAttitude _ stmt = (trace $ "Not handled in aiAttitude: " ++ show stmt) $ preStatement stmt

------------------------------------------------------
-- Handler for {give,take}_estate_land_share_<size> --
------------------------------------------------------
estateLandShareEffect :: forall g m. (EU4Info g, Monad m) => Double -> StatementHandler g m
estateLandShareEffect amt stmt@[pdx| %_ = @scr |] | [pdx| estate = ?estate |] : [] <- scr =
    case T.toLower estate of
        "all" -> msgToPP $ MsgEstateLandShareEffectAll amt
        _ -> do
                eLoc <- getGameL10n estate
                msgToPP $ MsgEstateLandShareEffect amt (iconText estate) eLoc
estateLandShareEffect _ stmt = preStatement stmt

------------------------------------------
-- Handler for change_estate_land_share --
------------------------------------------
changeEstateLandShare :: forall g m. (EU4Info g, Monad m) => StatementHandler g m
changeEstateLandShare stmt@[pdx| %_ = @scr |]
    = msgToPP =<< pp_cels (parseTV "estate" "share" scr)
    where
        pp_cels :: TextValue -> PPT g m ScriptMessage
        pp_cels tv = case (tv_what tv, tv_value tv) of
            (Just estate, Just share) ->
                case T.toLower estate of
                    "all" -> return $ MsgEstateLandShareEffectAll share
                    _ -> do
                        eLoc <- getGameL10n estate
                        return $ MsgEstateLandShareEffect share (iconText estate) eLoc
            _ -> return $ preMessage stmt
changeEstateLandShare stmt = preStatement stmt

--------------------------------------------------
-- Handler for {area,region}_for_scope_province --
--------------------------------------------------
scopeProvince :: forall g m. (EU4Info g, Monad m) => ScriptMessage -> ScriptMessage -> StatementHandler g m
scopeProvince msgAny msgAll stmt@[pdx| %_ = @scr |] =
    let
        (mtype, rest) = extractStmt (matchLhsText "type") scr
    in
        case mtype of
            Just typstm@[pdx| $_ = $typ |] -> withCurrentIndent $ \i -> do
                scr_pp'd <- ppMany rest
                let msg = case T.toLower typ of
                        "all" -> msgAll
                        "any" -> msgAny
                        _ -> (trace $ "scopeProvince: Unknown type " ++ (show typstm)) $ msgAll
                return ((i, msg) : scr_pp'd)
            _ -> compoundMessage msgAny stmt
scopeProvince _ _ stmt = preStatement stmt


---------------------------------------
-- Handler for *personality_ancestor --
---------------------------------------
personalityAncestor :: forall g m. (EU4Info g, Monad m) => (Text -> Text -> ScriptMessage) -> StatementHandler g m
personalityAncestor msg stmt@[pdx| %_ = @scr |] | [pdx| key = $personality |] : [] <- scr = do
    let perso = personality <> "_personality"
    loc <- getGameL10n perso
    msgToPP $ msg (iconText perso) loc
personalityAncestor _ stmt = preStatement stmt


-- Helper
getMaybeRhsText :: Maybe GenericStatement -> Maybe Text
getMaybeRhsText (Just [pdx| %_ = $t |]) = Just t
getMaybeRhsText _ = Nothing

-----------------------------------
-- Handler for has_great_project --
-----------------------------------
hasGreatProject :: forall g m. (EU4Info g, Monad m) => StatementHandler g m
hasGreatProject stmt@[pdx| %_ = @scr |] =
    let
        (mtype, rest) = extractStmt (matchLhsText "type") scr
        (mtier, rest') = extractStmt (matchLhsText "tier") rest
        typ = fromMaybe "" (getMaybeRhsText mtype)
        (msgNoTier, msgTier) = case T.toLower typ of
            "any" -> (const MsgHasAnyGreatProject, const MsgHasAnyGreatProjectTier)
            "monument" -> (const MsgHasAnyMonument, const MsgHasAnyMonumentTier)
            _ -> (MsgHasGreatProject, MsgHasGreatProjectTier)
    in
        case (mtype, mtier, rest') of
            (Just s, Just [pdx| $_ = !tier |], []) -> do
                loc <- getGameL10n typ
                msgToPP $ msgTier loc tier
            (Just s, Nothing, []) -> do
                loc <- getGameL10n typ
                msgToPP $ msgNoTier loc
            _ -> (trace $ "hasGreatProject: Not handled: " ++ (show stmt)) $ preStatement stmt
hasGreatProject [pdx| %_ = $what |] = do -- Pre 1.31 great project
    whatLoc <- getGameL10n what
    msgToPP $ MsgConstructingGreatProject whatLoc
hasGreatProject stmt = (trace $ "hasGreatProject: Not handled: " ++ show stmt) $ preStatement stmt

----------------------------------------
-- Handler for has_estate_led_regency --
----------------------------------------
hasEstateLedRegency stmt@[pdx| %_ = @scr |] = do
    let (mestate, rest) = extractStmt (matchLhsText "estate") scr
        estate = fromMaybe "" (getMaybeRhsText mestate)
        icon = iconText estate
    loc <- getGameL10n estate
    case (T.toLower estate, rest) of
        ("", _) -> (trace $ ("hasEstateLedRegency: Estate missing: " ++ (show stmt))) $ msgToPP $ preMessage stmt
        ("any", [[pdx| duration = !dur |]]) -> msgToPP $ MsgEstateRegencyDuration dur
        ("any", [])                         -> msgToPP $ MsgEstateRegency
        (e, [[pdx| duration = !dur |]])     -> msgToPP $ MsgEstateRegencySpecificDur icon loc dur
        (e, [])                             -> msgToPP $ MsgEstateRegencySpecific icon loc
        _ -> (trace $ ("hasEstateLedRegency: Not handled: " ++ (show stmt))) $ msgToPP $ preMessage stmt
hasEstateLedRegency stmt = preStatement stmt

------------------------------
-- Handler for change_price --
------------------------------

data ChangePrice = ChangePrice
        { cp_tradegood  :: Maybe Text
        , cp_key :: Maybe Text
        , cp_value :: Maybe Double
        , cp_duration :: Maybe Double
        } deriving Show

newCP :: ChangePrice
newCP = ChangePrice Nothing Nothing Nothing Nothing

changePrice :: forall g m. (EU4Info g, Monad m) => StatementHandler g m
changePrice stmt@[pdx| %_ = @scr |] = msgToPP =<< pp_cp (foldl' addLine newCP scr)
    where
        addLine :: ChangePrice -> GenericStatement -> ChangePrice
        addLine cp [pdx| trade_goods = $what |] = cp { cp_tradegood = Just what }
        addLine cp [pdx| key = $what |] = cp { cp_key = Just what }
        addLine cp [pdx| value = !val |] = cp { cp_value = Just val }
        addLine cp [pdx| duration = !val |] = cp { cp_duration = Just val }
        addLine ev stmt = (trace $ "Unknown in change_price " ++ show stmt) $ ev
        pp_cp :: ChangePrice -> PPT g m ScriptMessage
        pp_cp ChangePrice { cp_tradegood = Just tradegood, cp_key = Just key, cp_value = Just value, cp_duration = Just duration } = do
            tgLoc <- getGameL10n tradegood
            keyLoc <- getGameL10n key
            return $ MsgChangePrice (iconText tradegood) tgLoc keyLoc value duration
        pp_cp cp = return $ (trace $ "Missing info for change_price " ++ show cp ++ " " ++ (show stmt)) $ preMessage stmt
changePrice stmt = (trace $ "changePrice: Not handled: " ++ (show stmt)) $ preStatement stmt

---------------------------------
-- Handler for has_leader_with --
---------------------------------
data HasLeaderWith = HasLeaderWith
        { hlw_admiral :: Bool
        , hlw_general :: Bool
        , hlw_monarch :: Bool
        , hlw_total_pips :: Maybe Double
        , hlw_shock :: Maybe Double
        , hlw_fire :: Maybe Double
        , hlw_manuever :: Maybe Double
        , hlw_siege :: Maybe Double
        } deriving Show

newHLW :: HasLeaderWith
newHLW = HasLeaderWith False False False Nothing Nothing Nothing Nothing Nothing

hasLeaderWith :: forall g m. (EU4Info g, Monad m) => StatementHandler g m
hasLeaderWith stmt@[pdx| %_ = @scr |] = pp_hlw (foldl' addLine newHLW scr)
    where
        addLine :: HasLeaderWith -> GenericStatement -> HasLeaderWith
        addLine hlw [pdx| general = $t |] | T.toLower t == "yes" = hlw { hlw_general = True }
        addLine hlw [pdx| admiral = $t |] | T.toLower t == "yes" = hlw { hlw_admiral = True }
        addLine hlw [pdx| is_monarch_leader = $t |] | T.toLower t == "yes" = hlw { hlw_monarch = True }
        addLine hlw [pdx| total_pips = %rhs |] = hlw { hlw_total_pips = floatRhs rhs }
        addLine hlw [pdx| shock = %rhs |] = hlw { hlw_shock = floatRhs rhs }
        addLine hlw [pdx| fire = %rhs |] = hlw { hlw_fire = floatRhs rhs }
        addLine hlw [pdx| manuever = %rhs |] = hlw { hlw_manuever = floatRhs rhs }
        addLine hlw [pdx| siege = %rhs |] = hlw { hlw_siege = floatRhs rhs }
        addLine hlw stmt = (trace $ "Unknown in has_leader_with: " ++ show stmt) $ hlw

        pp_hlw_attrib :: HasLeaderWith -> PPT g m (Maybe (IndentedMessage, HasLeaderWith))
        pp_hlw_attrib hlw@HasLeaderWith { hlw_total_pips = Just pips } = do
            msg <- msgToPP' $ MsgTotalPips pips
            return (Just (msg, hlw { hlw_total_pips = Nothing }))
        pp_hlw_attrib _ = return Nothing

        pp_hlw :: HasLeaderWith -> PPT g m IndentedMessages
        pp_hlw hlw = do
            let ml = newML { ml_shock    = hlw_shock    hlw
                           , ml_fire     = hlw_fire     hlw
                           , ml_manuever = hlw_manuever hlw
                           , ml_siege    = hlw_siege    hlw }
                msg = case hlw of
                    HasLeaderWith { hlw_monarch = True } -> MsgHasMonarchLeaderWith
                    HasLeaderWith { hlw_admiral = True } -> MsgHasAdmiralWith (iconText "admiral")
                    HasLeaderWith { hlw_general = True } -> MsgHasGeneralWith (iconText "general")
                    _ -> MsgHasLeaderWith
            body1 <- indentUp (unfoldM pp_hlw_attrib hlw)
            body2 <- indentUp (unfoldM (pp_mil_leader_attrib (hlw_admiral hlw)) ml)
            liftA2 (++) (msgToPP msg) (pure (body1 ++ body2))

hasLeaderWith stmt = (trace $ "Not handled in has_leader_with: " ++ (show stmt)) $ preStatement stmt

-------------------------------------------------
-- Handler for kill_advisor_by_category_effect --
-------------------------------------------------

killAdvisorByCategory :: forall g m. (EU4Info g, Monad m) => StatementHandler g m
killAdvisorByCategory stmt@[pdx| %_ = @scr |] | [[pdx| $typ = yes |]] <- scr = do
    typeLoc <- getGameL10n typ
    msgToPP $ MsgRemoveAdvisor typeLoc
killAdvisorByCategory stmt = (trace $ "Not handled in kill_advisor_by_category_effect: " ++ show stmt) $ preStatement stmt

------------------------
-- Handler for region --
------------------------
--
-- Can either be a compund statement or a normal condition
region :: forall g m. (EU4Info g, Monad m) => StatementHandler g m
region stmt@[pdx| %_ = $_ |] = withLocAtom MsgRegionIs stmt
region stmt@[pdx| %_ = @_ |] = (scope EU4Province  . compoundMessage MsgRegion) stmt
region stmt = preStatement stmt

----------------------------------------
-- Handler for e.g. enlightenment = X --
----------------------------------------
institutionPresence :: forall g m. (EU4Info g, Monad m) => StatementHandler g m
institutionPresence [pdx| $inst = !val |] = do
    instLoc <- getGameL10n inst
    msgToPP $ MsgInstitutionPresence (iconText inst) instLoc val
institutionPresence stmt = (trace $ "Warning: institutionPresence doesn't handle: " ++ (show stmt)) $ preStatement stmt

-----------------------------------
-- Handler for expulsion_target  --
-----------------------------------

expulsionTarget :: forall g m. (EU4Info g, Monad m) => StatementHandler g m
expulsionTarget stmt@[pdx| %_ = @scr |] | [[pdx| province_id = $what |]] <- scr = do -- Not seen used with actual province id yet
    whatLoc <- Doc.doc2text <$> pronoun (Just EU4Province) what
    msgToPP $ MsgExpulsionTarget whatLoc
expulsionTarget stmt = (trace $ "Not handled in expulsion_target : " ++ show stmt) $ preStatement stmt

---------------------------------------------------
-- Handler for spawn_{small,large}_scaled_rebels --
---------------------------------------------------

-- Comments from common/scripted_effects/00_scripted_effects.txt
-- always specify type
-- specify saved_name = <saved_name> if you want to use one of those
-- specify leader and leader_dynasty if you want to do it that way <-- Not currently used
-- otherwise state "no_defined_leader = yes"

data SpawnScaledRebels = SpawnScaledRebels
    { ssr_type :: Maybe Text
    , ssr_saved_name :: Maybe Text
    } deriving Show

spawnScaledRebels :: forall g m. (EU4Info g, Monad m) => Bool -> StatementHandler g m
spawnScaledRebels large stmt@[pdx| %_ = @scr |] = msgToPP =<< pp_ssr (foldl' addLine (SpawnScaledRebels Nothing Nothing) scr)
    where
        addLine :: SpawnScaledRebels -> GenericStatement -> SpawnScaledRebels
        addLine ssr [pdx| type = $typ |] = ssr { ssr_type = Just typ }
        addLine ssr [pdx| no_defined_leader = yes |] = ssr -- ignored (should have saved_name instead)
        addLine ssr [pdx| saved_name = %name |] = ssr { ssr_saved_name = textRhs name }
        addLine ssr stmt = (trace $ "Not handled in spawnScaledRebels: " ++ show stmt) $ ssr
        pp_ssr :: SpawnScaledRebels -> PPT g m ScriptMessage
        pp_ssr ssr = do
            let rtype_loc_icon = flip HM.lookup rebel_loc =<< ssr_type ssr
            leaderText <- case ssr_saved_name ssr of
                Just leader -> do
                    mtext <- messageText (MsgRebelsLedBy ("saved name <tt>" <> leader <> "</tt>"))
                    return (" (" <> mtext <> ")")
                Nothing -> return ""
            return $ MsgSpawnScaledRebels
                (maybe "" (\(ty, ty_icon) -> iconText ty_icon <> " " <> ty) rtype_loc_icon)
                leaderText
                large
spawnScaledRebels _ stmt = (trace $ "Not handled in spawnScaledRebels: " ++ show stmt) $ preStatement stmt

data CreateIndependentEstate = CreateIndependentEstate
    {   cie_estate :: Maybe Text
    ,   cie_government :: Maybe Text
    ,   cie_government_reform :: Maybe Text
    ,   cie_national_ideas :: Maybe Text
    ,   cie_play_as :: Bool
    } deriving Show

createIndependentEstate :: forall g m. (EU4Info g, Monad m) => StatementHandler g m
createIndependentEstate stmt@[pdx| %_ = @scr |] = msgToPP =<< pp_cie (foldl' addLine (CreateIndependentEstate Nothing Nothing Nothing Nothing False) scr)
    where
        addLine :: CreateIndependentEstate -> GenericStatement -> CreateIndependentEstate
        addLine cie [pdx| estate = $estate |] = cie { cie_estate = Just estate }
        addLine cie [pdx| government = $gov |] = cie { cie_government = Just gov }
        addLine cie [pdx| government_reform = $govreform |] = cie { cie_government_reform = Just govreform }
        addLine cie [pdx| custom_national_ideas = $ideas |] = cie { cie_national_ideas = Just ideas }
        addLine cie [pdx| play_as = $yn |] = cie { cie_play_as = T.toLower yn == "yes" }
        addLine cie stmt = (trace $ "Not handled in createIndependentEstate: " ++ show stmt) $ cie

        pp_cie :: CreateIndependentEstate -> PPT g m ScriptMessage
        pp_cie cie@CreateIndependentEstate{cie_estate = Just estate, cie_government = Just gov, cie_government_reform = Just reform, cie_national_ideas = Just ideas} = do
            estateLoc <- getGameL10n estate
            govLoc <- getGameL10n gov
            govReformLoc <- getGameL10n reform
            ideasLoc <- getGameL10n ideas
            -- FIXME: Should actually be localizable
            let desc = " with " <> govLoc <> " government, the " <> govReformLoc <> " reform and " <> ideasLoc
            return $ MsgCreateIndependentEstate (iconText estate) estateLoc desc (cie_play_as cie)
        pp_cie cie@CreateIndependentEstate{cie_estate = Just estate, cie_government = Nothing, cie_government_reform = Nothing, cie_national_ideas = Nothing} = do
            estateLoc <- getGameL10n estate
            return $ MsgCreateIndependentEstate (iconText estate) estateLoc "" (cie_play_as cie)
        pp_cie cie = return $ (trace $ "Not handled in createIndependentEstate: cie=" ++ show cie ++ " stmt=" ++ show stmt) $ preMessage stmt
createIndependentEstate stmt = (trace $ "Not handled in createIndependentEstate: " ++ show stmt) $ preStatement stmt

-----------------------------------------
-- Helper for has_xxx_building_trigger --
-----------------------------------------
hasBuildingTrigger :: forall g m. (EU4Info g, Monad m) => [Text] -> StatementHandler g m
hasBuildingTrigger buildings stmt@[pdx| %_ = $yn |] = do
    buildingText <- formatBuildingList buildings
    case T.toLower yn of
        "yes" -> msgToPP $ MsgHasOneOfBuildings True buildingText
        "no" -> msgToPP $ MsgHasOneOfBuildings False buildingText
        _ -> (trace $ "Not handled in hasBuildingTrigger: " ++ show stmt) $ preStatement stmt

hasBuildingTrigger _ stmt = (trace $ "Not handled in hasBuildingTrigger: " ++ show stmt) $ preStatement stmt

formatBuildingList :: (EU4Info g, Monad m) => [Text] -> PPT g m Text
formatBuildingList buildings = do
    locAndIcons <- mapM locAndIcon buildings
    return $ fmtList locAndIcons
    where
        locAndIcon b = do
            loc <- getGameL10n $ "building_" <> b
            return (iconText b, loc)
        fmtList [] = ""
        fmtList ((i,b):bs) = i <> " " <> b <> (case length bs of
            0 -> ""
            1 -> " or "
            _ -> ", ") <> fmtList bs

foldCompound "addLatestBuilding" "AddLatestBuilding" "alb"
    []
    [CompField "builder" [t|Text|] Nothing True
    ,CompField "trade" [t|Text|] Nothing False
    ,CompField "government" [t|Text|] Nothing False
    ,CompField "production" [t|Text|] Nothing False
    ,CompField "tax" [t|Text|] Nothing False
    ,CompField "manpower" [t|Text|] Nothing False
    ,CompField "sailors" [t|Text|] Nothing False
    ,CompField "army_forcelimit" [t|Text|] Nothing False
    ,CompField "navy_forcelimit" [t|Text|] Nothing False
    ,CompField "coastal" [t|Text|] Nothing False
    ,CompField "fort" [t|Text|] Nothing False
    ]
    [| do
        -- normally there should only be one building type, but in the unlikely case
        -- that there is more than one, we join them with an english message. A localised message would be better,
        -- but this case doesn't exit yet in the game files. Returning just one message would be easier, but
        -- then a wiki editor might miss the fact that the effect adds multiple buildings
        messages <- mapYesValues formatBuildingList [(_trade, ["stock_exchange", "trade_depot", "marketplace"])
                ,(_government      , ["town_hall", "courthouse"])
                ,(_production      , ["counting_house", "workshop"])
                ,(_tax             , ["cathedral", "temple"])
                ,(_manpower        , ["training_fields", "barracks"])
                ,(_sailors         , ["drydock", "dock"])
                ,(_army_forcelimit , ["conscription_center", "regimental_camp"])
                ,(_navy_forcelimit , ["grand_shipyard", "shipyard"])
                ,(_coastal         , ["naval_battery", "coastal_defence"])
                ,(_fort            , ["fort_18th", "fort_17th", "fort_16th", "fort_15th"])
                ]
        return $ MsgAddLatestBuilding (T.intercalate " and one of the following: " messages)
    |]

-----------------------------------
-- Handler for production_leader --
-----------------------------------
foldCompound "productionLeader" "ProductionLeader" "pl"
    []
    [CompField "trade_goods" [t|Text|] Nothing True
    ,CompField "value" [t|Text|] Nothing False
    ]
    [| do
        -- The "value = yes" part doesn't seem to do anything that appears in Aragon's mission tree doesn't appear
        -- to do anything. It's probably a copy/paste error from a trading_bonus clause.
        tgLoc <- getGameL10n _trade_goods
        return $ MsgIsProductionLeader (iconText _trade_goods) tgLoc
    |]

-------------------------------------------------
-- Handler for add_province_triggered_modifier --
-------------------------------------------------
addProvinceTriggeredModifier :: forall g m. (EU4Info g, Monad m) => StatementHandler g m
addProvinceTriggeredModifier stmt@[pdx| %_ = $id |] = do
    mmod <- HM.lookup id <$> getProvinceTriggeredModifiers
    case mmod of
        Just mod -> withCurrentIndent $ \i -> do
            effect <- scope EU4Bonus $ ppMany (ptmodEffects mod)
            trigger <- indentUp $ scope EU4Province $ ppMany (ptmodTrigger mod)
            let name = ptmodLocName mod
                locName = maybe ("<tt>" <> id <> "</tt>") (Doc.doc2text . iquotes) name
            return $ ((i, MsgAddProvinceTriggeredModifier locName) : effect) ++ (if null trigger then [] else ((i+1, MsgLimit) : trigger))
        _ -> (trace $ "add_province_triggered_modifier: Modifier " ++ T.unpack id ++ " not found") $ preStatement stmt
addProvinceTriggeredModifier stmt = (trace $ "Not handled in addProvinceTriggeredModifier: " ++ show stmt) $ preStatement stmt

--------------------------
-- Handler for has_heir --
--------------------------
hasHeir :: forall g m. (EU4Info g, Monad m) => StatementHandler g m
hasHeir stmt@[pdx| %_ = ?rhs |] = msgToPP $
    case T.toLower rhs of
        "yes" -> MsgHasHeir True
        "no" -> MsgHasHeir False
        _ -> MsgHasHeirNamed rhs
hasHeir stmt = (trace $ "Not handled in hasHeir " ++ show stmt) $ preStatement stmt

---------------------------
-- Handler for kill_heir --
---------------------------
killHeir :: (EU4Info g, Monad m) => StatementHandler g m
killHeir stmt@(Statement _ OpEq (CompoundRhs [])) = msgToPP $ MsgHeirDies True
killHeir stmt@(Statement _ OpEq (CompoundRhs [Statement (GenericLhs "allow_new_heir" []) OpEq (GenericRhs "no" [])])) = msgToPP $ MsgHeirDies False
killHeir stmt = (trace $ "Not handled in killHeir: " ++ show stmt) $ preStatement stmt


----------------------------------------------
-- Handler for create_colony_mission_reward --
----------------------------------------------
createColonyMissionReward :: (EU4Info g, Monad m) => StatementHandler g m
createColonyMissionReward stmt =
    case getEffectArg "province" stmt of
        Just (IntRhs num) -> do
            prov <- getProvLoc num
            msgToPP $ MsgColonyMissionReward prov
        _ -> (trace $ "warning: Not handled by createColonyMissionReward: " ++ (show stmt)) $ preStatement stmt

--------------------------------
-- Handler for has_idea_group --
--------------------------------
hasIdeaGroup :: (EU4Info g, Monad m) => (Text -> Text -> ScriptMessage) -> StatementHandler g m
hasIdeaGroup msg stmt@[pdx| %_ = ?ig |] =
    -- TODO: Improve
    -- Dirty check, if of the form XXX_ideas (where XXX are upper caes letters) assume national ideas..
    if  ((T.length ig) > 4) && ((T.index ig 3) == '_') && (isUpper (T.index ig 0)) && (isUpper (T.index ig 1)) && (isUpper (T.index ig 2)) then do
        countryLoc <- getGameL10n (T.take 3 ig)
        textLoc <- getGameL10n ig
        -- Show flag (again, dirty)
        msgToPP $ msg ("[[File:" <> countryLoc <> ".png|20px]]") textLoc
    else do -- "normal" idea group or group national idea
        igs <- getIdeaGroups
        textLoc <- getGameL10n ig
        if maybe False ig_free (HM.lookup ig igs) then
            msgToPP $ msg "" textLoc -- group national idea -> no icon
        else
            msgToPP $ msg (iconText (T.toLower (T.replace " Ideas" "" textLoc))) textLoc
hasIdeaGroup _ stmt = (trace $ "Not handled in hasIdeaGroup: " ++ show stmt) $ preStatement stmt

----------------------------
-- Handler for kill_units --
----------------------------
foldCompound "killUnits" "KillUnits" "ku"
    []
    [CompField "amount" [t|Double|] Nothing True
    ,CompField "type" [t|Text|] Nothing True
    ,CompField "who" [t|Text|] Nothing True]
    [| do
        who <- flagText (Just EU4Country) _who
        what <- getGameL10n _type
        return $ MsgKillUnits (iconText what) what who _amount
    |]

-------------------------------------------
-- Handler for add_building_construction --
-------------------------------------------
foldCompound "addBuildingConstruction" "BuildingConstruction" "bc"
    []
    [CompField "building" [t|Text|] Nothing True
    ,CompField "speed" [t|Double|] Nothing True
    ,CompField "cost" [t|Double|] Nothing True]
    [| do
        buildingLoc <- getGameL10n ("building_" <> _building)
        return $ MsgConstructBuilding (iconText _building) buildingLoc _speed _cost
    |]

----------------------------------------------------
-- Handler for has_reached_government_reform_tier --
----------------------------------------------------
hasGovernmentReforTier :: (EU4Info g, Monad m) => StatementHandler g m
hasGovernmentReforTier stmt@(Statement _ OpEq (CompoundRhs [Statement (GenericLhs tier []) OpEq (GenericRhs "yes" [])])) | T.isPrefixOf "tier_" tier =
    msgToPP $ MsgHasReformTier $ (read (T.unpack $ T.drop 5 tier) :: Double)
hasGovernmentReforTier stmt = (trace $ "Not handled in hasGovernmentReforTier: " ++ show stmt) $ preStatement stmt

isOrAcceptsReligion :: (EU4Info g, Monad m) => StatementHandler g m
isOrAcceptsReligion stmt =
    case getEffectArg "religion" stmt of
        Just (GenericRhs atom _) -> do
            loc <- getGameL10n atom
            genericTextLines ["Either:"
                , mconcat ["*The province religion is ", (iconText atom), " ", loc, " which is either the state or syncretic religion of its owner"]
                , mconcat ["* The province has the state religion of its owner who has ", (iconText atom), " ", loc, " as a syncretic religion"]
                ] stmt
        _ -> (trace $ "warning: Not handled by isOrAcceptsReligion: " ++ (show stmt)) $ preStatement stmt

isOrAcceptsReligionGroup :: (EU4Info g, Monad m) => StatementHandler g m
isOrAcceptsReligionGroup stmt =
    case getEffectArg "religion_group" stmt of
        Just (GenericRhs atom _) -> do
            loc <- getGameL10n atom
            genericTextLines ["Either:"
                , mconcat ["*The province religion is the state religion of its owner ''and'' in the ", loc," group"]
                , "*All of the following:"
                , mconcat ["** The owner has a syncretic religion in the ", loc, " group"]
                , mconcat ["** The province religion is the state religion of its owner ''or'' is in the ", loc, " group"]
                ] stmt
        _ -> (trace $ "warning: Not handled by isOrAcceptsReligionGroup: " ++ (show stmt)) $ preStatement stmt

capitalizeFirstLetter :: Text -> Text
capitalizeFirstLetter txt = T.toUpper (T.take 1 txt) <> T.drop 1 txt

-- | Handler for generic modifiers
-- The localisation is loaded dynamically from the game files
-- the icon is assumed to be the same as the localisation
handleModifier :: (EU4Info g, Monad m) =>
    Text
    -> (Double -> Doc)
        -> StatementHandler g m
handleModifier locKey modifierTransformer stmt = do
    modifierLoc <- getGameL10n locKey
    handleModifierWithIcon locKey (T.toLower modifierLoc) modifierTransformer stmt

-- | Handler for generic modifiers
-- The localisation is loaded dynamically from the game files and the supplied icon key is used
-- if the localisation can't be found, the locKey is used unchanged
handleModifierWithIcon :: (EU4Info g, Monad m) =>
    Text
    -> Text
    -> (Double -> Doc)
        -> StatementHandler g m
handleModifierWithIcon locKey iconKey modifierTransformer [pdx| %_ = !amt |] = do
    modifierLoc <- getGameL10nIfPresent locKey
    let capitalizedText = case modifierLoc of
            Nothing -> locKey
            Just str -> capitalizeFirstLetter (T.toLower str)
    msgToPP $ MsgGenericModifier (iconText iconKey) amt capitalizedText modifierTransformer
handleModifierWithIcon _ _ _  stmt = plainMsg $ pre_statement' stmt

-- | Handler for modifiers with a specific message which changes depending on the value
-- e.g. "+1 Diplomat" / "+2 Diplomats"
handleModifierWithIconPlural :: (EU4Info g, Monad m) => Text -> Text -> Text -> (Double -> Doc) -> StatementHandler g m
handleModifierWithIconPlural singularMessage pluralMessage iconKey modifierTransformer [pdx| %_ = !amt |] = do
    msgToPP $ MsgGenericModifier (iconText iconKey) amt (plural amt singularMessage pluralMessage) modifierTransformer
handleModifierWithIconPlural _ _ _ _  stmt = plainMsg $ pre_statement' stmt

-- | Handler for modifiers which wrap their message and value in a DLC-only template
-- e.g. {{DLC-only|Administrative free policies|+1}}
handleModifierDlcOnly :: (EU4Info g, Monad m) => Text -> Text -> (Double -> Doc) -> StatementHandler g m
handleModifierDlcOnly message iconKey modifierTransformer [pdx| %_ = !amt |] = do
    msgToPP $ MsgGenericModifierDlcOnly (iconText iconKey) amt message modifierTransformer
handleModifierDlcOnly _ _ _  stmt = plainMsg $ pre_statement' stmt

-- | Handler for modifiers which have an icon and always have "yes" as their value
-- e.g. "may_recruit_female_generals = yes" =>
-- "{{icon|may recruit female generals|28px}} May recruit female generals"
handleModifierAlwaysYesWithIcon :: (EU4Info g, Monad m) => Text -> Text -> StatementHandler g m
-- handleModifierAlwaysYesWithIcon message iconKey [pdx| %_ = "yes" |] = do
handleModifierAlwaysYesWithIcon message iconKey [pdx| %_ = ?rhs |] | T.toLower rhs == "yes" = do
    msgToPP $ MsgGenericTextWithIcon (iconText iconKey) message
handleModifierAlwaysYesWithIcon _ _  stmt = plainMsg $ pre_statement' stmt

handleAtLeast :: (EU4Info g, Monad m) => Text -> (Double -> Doc) -> StatementHandler g m
handleAtLeast locKey = handleAtLeastWithIcon locKey ""

handleAtLeastWithIcon :: (EU4Info g, Monad m) =>
    Text
    -> Text
    -> (Double -> Doc)
        -> StatementHandler g m
handleAtLeastWithIcon locKey iconKey valueTransformer [pdx| %_ = !amt |] = do
    loc <- getGameL10n locKey
    msgToPP $ MsgGenericAtLeast (iconText iconKey) amt loc valueTransformer
handleAtLeastWithIcon _ _ _  stmt = plainMsg $ pre_statement' stmt

-- | statement handler for a list of lines.
-- Lines which are prefixed with one or more *, will be indented accordingly
-- the rest of the lines will be passed on unchanged
genericTextLines :: forall g m. (EU4Info g, Monad m) => [Text] -> StatementHandler g m
genericTextLines lines stmt  = mapM handleLine lines
    where
        handleLine :: Text -> PPT g m IndentedMessage
        handleLine (stripPrefix "* " -> Just suf) = indentUp (handleLine suf)
        handleLine (stripPrefix "*" -> Just suf) = indentUp (handleLine suf)
        handleLine x = msgToPP' $ MsgGenericText x<|MERGE_RESOLUTION|>--- conflicted
+++ resolved
@@ -900,14 +900,10 @@
     ,("fleet movement speed", ("", "fleet movement speed"))
     ,("global monthly devastation", ("", "Devastation"))
     ,("hostile fleet attrition", ("", "hostile fleet attrition"))
-<<<<<<< HEAD
-    ,("local prosperity growth", ("", "prosperity"))
-=======
     ,("local center of trade upgrade cost", ("", "Local center of trade upgrade cost"))
     ,("local gold depletion chance modifier", ("", "Local gold depletion chance modifier"))
     ,("local prosperity growth", ("", "prosperity"))
     ,("local defender dice roll bonus", ("", "Local defender dice roll bonus"))
->>>>>>> f90b73eb
     ,("maximum tolerance of heathens", ("", "maximum tolerance of heathens"))
     ,("maximum tolerance of heretics", ("", "maximum tolerance of heretics"))
     ,("may establish siberian frontiers", ("", "Siberian frontier"))
@@ -915,13 +911,9 @@
     ,("monthly federation favor growth", ("", "Monthly federation favor growth"))
     ,("monthly heir claim increase", ("", "monthly heir claim increase"))
     ,("monthly reform progress", ("", "reform progress growth"))
-<<<<<<< HEAD
-    ,("norse zealots", ("Norse rebels", "Norse zealots"))
-=======
     ,("naval combat local bonus off owned coast", ("", "Naval warfare#Combat sequence"))
     ,("norse zealots", ("Norse rebels", "Norse zealots"))
     ,("number of free cities", ("", "Number of free cities"))
->>>>>>> f90b73eb
     ,("overlord naval force limit", ("", "overlord naval force limit"))
     ,("own territory dice roll bonus", ("", "Own territory dice roll bonus"))
     ,("transfer trade acceptance", ("", "Transfer trade acceptance"))
