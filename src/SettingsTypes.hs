<<<<<<< HEAD
{-# LANGUAGE OverloadedStrings, RankNTypes #-}
module SettingsTypes (
        L10n
    ,   CLArgs (..)
    ,   Game (..)
    ,   GameState (..)
    ,   GameScripts (..)
    ,   ScriptReader (..)
    ,   ScriptParser (..)
    ,   ScriptWriter (..)
    ,   Handler (..)
    ,   Settings (..)
    ,   setGameL10n
    ,   PP, PPT
    ,   hoistErrors, hoistExceptions
    ,   indentUp, indentDown
    ,   withCurrentIndent, withCurrentIndentZero
    ,   alsoIndent, alsoIndent'
    ,   getGameL10n
    ,   getGameL10nDefault
    ,   getGameL10nIfPresent
    ,   setCurrentFile, withCurrentFile
    ,   getLangs
    ,   unfoldM, concatMapM
    ,   fromReaderT, toReaderT
=======
{-# LANGUAGE OverloadedStrings #-}
module SettingsTypes
    ( L10n
    , CLArgs (..)
    , Game (..)
    , Settings
        -- Export everything EXCEPT L10n
        ( steamDir
        , steamApps
        , game
        , gameName
        , language
        , gameVersion
        , settingsFile
        , clargs
        , filesToProcess
        , currentFile
        , currentIndent
        , info
        )
    , settings
    , setGameL10n
    , PP, PPT
    , hoistErrors
    , indentUp, indentDown
    , withCurrentIndent, withCurrentIndentZero
    , alsoIndent, alsoIndent'
    , getGameL10n
    , getGameL10nDefault
    , getGameL10nIfPresent
    , withCurrentFile
    , getLangs
    , unfoldM, concatMapM 
    , fromReaderT, toReaderT
>>>>>>> 554ee7bf
    ) where

import Control.Monad.Except
import Control.Monad.Identity (runIdentity)
import Control.Monad.Reader
import Control.Monad.State

import Data.Foldable (fold)
import Data.Maybe

import Data.Text (Text)
import Text.Shakespeare.I18N (Lang)
import Data.Yaml

import qualified Data.HashMap.Strict as HM

import Abstract
import Doc
import EU4.Types
import HOI4.Types
import Stellaris.Types
import Yaml

-- Command line arguments.
data CLArgs
    = Paths
    | Version
    deriving (Show, Eq)

<<<<<<< HEAD
----------------------------
-- Game specific settings --
----------------------------

newtype ScriptReader = ScriptReader {
        runScriptReader :: PPT IO GameScripts
    }
instance Show ScriptReader where
    show _ = "<script reader>"
newtype Handler = Handler {
        runHandler :: GenericStatement -> PPT (Either Text) [Either Text (FilePath, Doc)]
    }
instance Show Handler where
    show _ = "<feature handler>"

newtype ScriptParser = ScriptParser {
        runScriptParser :: forall m. Monad m => GameScripts -> PPT m ()
    }
instance Show ScriptParser where
    show _ = "<script parser>"

newtype ScriptWriter = ScriptWriter {
        runScriptWriter :: PPT IO ()
    }
instance Show ScriptWriter where
    show _ = "<script parser>"

data Game
    = GameUnknown
    | GameEU4 {
            readScripts :: ScriptReader
        ,   parseScripts :: ScriptParser
        ,   writeScripts :: ScriptWriter
        ,   eu4data :: EU4Data
        }
    | GameStellaris {
            readScripts :: ScriptReader
        ,   parseScripts :: ScriptParser
        ,   writeScripts :: ScriptWriter
        ,   stdata :: StellarisData
        }
    | GameHOI4 {
            readScripts :: ScriptReader
        ,   parseScripts :: ScriptParser
        ,   writeScripts :: ScriptWriter
        ,   hoi4data :: HOI4Data
        }
    deriving (Show)

-- State to store in a Reader.
data GameState
    = EU4State {
            gEU4 :: EU4
        ,   currentIndent :: Maybe Int
        ,   currentFile :: Maybe FilePath
        }
    | StellarisState {
            gStellaris :: Stellaris
        ,   currentIndent :: Maybe Int
        ,   currentFile :: Maybe FilePath
        }
    | HOI4State {
            gHOI4 :: HOI4
        ,   currentIndent :: Maybe Int
        ,   currentFile :: Maybe FilePath
        }
    deriving (Show)

-- Scripts after reading.
data GameScripts
    = GameScriptsEU4 EU4Scripts
    | GameScriptsHOI4 HOI4Scripts
    | GameScriptsStellaris StellarisScripts
    deriving (Show)

----------------------
-- Generic settings --
----------------------

data Settings = Settings {
        steamDir    :: FilePath -- Parent of the Steam directory
                                -- e.g. /home/username/.local/share or C:\Program Files (x86)
    ,   steamApps   :: FilePath -- Steam apps directory under steamDir
                                -- usually Steam/steamapps/common
    ,   game        :: Game
    ,   gameFolder  :: String   -- Folder under apps directory containing the game
                                -- usually same as game name, e.g. "Hearts of Iron IV"
    ,   gamePath    :: FilePath -- Full path to game directory
    ,   language    :: Text
    ,   languageS   :: String -- for FilePaths
=======
data Game
    = GameEU4
    | GameVic2
    deriving (Show, Eq)

instance FromJSON Game where
    parseJSON (String "Europa Universalis IV") = return GameEU4
    parseJSON (String "Victoria 2") = return GameVic2
    parseJSON _ = fail "unknown game"

data Settings a = Settings {
        steamDir    :: FilePath
    ,   steamApps   :: FilePath
    ,   language    :: String
    ,   game        :: Game
    ,   gameName    :: Text
>>>>>>> 554ee7bf
    ,   gameVersion :: Text
    ,   gameL10n    :: L10n
    ,   langs       :: [Lang]
    ,   settingsFile :: FilePath
    ,   clargs      :: [CLArgs]
    ,   filesToProcess :: [FilePath]
    } deriving (Show)

<<<<<<< HEAD
setGameL10n :: Settings -> L10n -> Settings
=======
instance Functor Settings where
    fmap f s = s { info = f (info s) }

-- All undefined/Nothing settings, except langs.
settings :: a -> Settings a
settings x = Settings
    { steamDir       = error "steamDir not defined"
    , steamApps      = error "steamApps not defined"
    , language       = error "language not defined"
    , game           = error "game not defined"
    , gameName       = error "gameName not defined"
    , gameVersion    = error "gameVersion not defined"
    , gameL10n       = error "gameL10n not defined"
    , currentFile    = error "currentFile not defined"
    , currentIndent  = error "currentIndent not defined"
    , langs          = ["en"]
    , settingsFile   = error "settingsFile not defined"
    , clargs         = []
    , filesToProcess = []
    , info           = x
    }

setGameL10n :: Settings a -> L10n -> Settings a
>>>>>>> 554ee7bf
setGameL10n settings l10n = settings { gameL10n = l10n }

-- Pretty-printing monad, and its transformer version
type PP = StateT Settings (Reader GameState) -- equal to PPT Identity a
type PPT m = StateT Settings (ReaderT GameState m)

-- Convert a PP wrapping errors into a PP returning Either.
-- TODO: generalize
hoistErrors :: Monad m => PPT (Either e) a -> PPT m (Either e a)
hoistErrors (StateT rd) =
    StateT $ \settings ->
        ReaderT $ \st -> case runReaderT (rd settings) st of
            Left err -> return (Left err, settings)
            Right (res, settings') -> return (Right res, settings')

hoistExceptions :: Monad m => PPT (ExceptT e m) a -> PPT m (Either e a)
hoistExceptions (StateT rd) =
    StateT $ \settings ->
        ReaderT $ \st -> do
            result <- runExceptT (runReaderT (rd settings) st)
            case result of
                Left e -> return (Left e, settings)
                Right (r, settings') -> return (Right r, settings')

-- Increase current indentation by 1 for the given action.
-- If there is no current indentation, set it to 1.
indentUp :: Monad m => PPT m a -> PPT m a
indentUp go = do
    mindent <- asks currentIndent
    let mindent' = Just (maybe 1 succ mindent)
    local (\s -> s { currentIndent = mindent' }) go

-- Decrease current indent level by 1 for the given action.
-- For use where a level of indentation should be skipped.
indentDown :: Monad m => PPT m a -> PPT m a
indentDown go = do
    mindent <- asks currentIndent
    let mindent' = Just (maybe 0 pred mindent)
    local (\s -> s { currentIndent = mindent' }) go

-- | Pass the current indent to the action.
-- If there is no current indent, set it to 1.
withCurrentIndent :: Monad m => (Int -> PPT m a) -> PPT m a
withCurrentIndent = withCurrentIndentBaseline 1

-- | Pass the current indent to the action.
-- If there is no current indent, set it to 0.
withCurrentIndentZero :: Monad m => (Int -> PPT m a) -> PPT m a
withCurrentIndentZero = withCurrentIndentBaseline 0

withCurrentIndentBaseline :: Monad m => Int -> (Int -> PPT m a) -> PPT m a
withCurrentIndentBaseline base go =
    local (\s ->
            if isNothing (currentIndent s)
            then s { currentIndent = Just base }
            else s)
          -- fromJust guaranteed to succeed
          (go . fromJust =<< asks currentIndent)

-- Bundle a value with the current indentation level.
alsoIndent :: Monad m => PPT m a -> PPT m (Int, a)
alsoIndent mx = withCurrentIndent $ \i -> mx >>= \x -> return (i,x)
alsoIndent' :: Monad m => a -> PPT m (Int, a)
alsoIndent' x = withCurrentIndent $ \i -> return (i,x)

getCurrentLang :: Monad m => PPT m L10nLang
getCurrentLang = HM.lookupDefault HM.empty <$> gets language <*> gets gameL10n

getGameL10n :: Monad m => Text -> PPT m Text
getGameL10n key = content <$> HM.lookupDefault (LocEntry 0 key) key <$> getCurrentLang

getGameL10nDefault :: Monad m => Text -> Text -> PPT m Text
getGameL10nDefault def key = content <$> HM.lookupDefault (LocEntry 0 def) key <$> getCurrentLang

getGameL10nIfPresent :: Monad m => Text -> PPT m (Maybe Text)
getGameL10nIfPresent key = fmap content <$> HM.lookup key <$> getCurrentLang

-- Pass the current file to the action.
-- If there is no current file, set it to "(unknown)".
withCurrentFile :: Monad m => (String -> PPT m a) -> PPT m a
withCurrentFile go = do
    mfile <- asks currentFile
    local (\s -> if isNothing mfile
                    then s { currentFile = Just "(unknown)" }
                    else s)
          -- fromJust guaranteed to succeed
          (go . fromJust =<< asks currentFile)

-- Set the current file for the action.
setCurrentFile :: Monad m => String -> PPT m a -> PPT m a
setCurrentFile f = local (\s -> s { currentFile = Just f })

-- Get the list of output languages.
getLangs :: Monad m => PPT m [Lang]
getLangs = gets langs

-- Misc. utilities

-- As unfoldr, but argument is monadic
unfoldM :: Monad m => (a -> m (Maybe (b, a))) -> a -> m [b]
unfoldM f = go where
    go x = do
        res <- f x
        case res of
            Nothing -> return []
            Just (next, x') -> do
                rest <- go x'
                return (next:rest)

concatMapM :: (Monad m, Traversable t, Monoid (t b)) => (a -> m (t b)) -> t a -> m (t b)
concatMapM f xs = liftM fold . mapM f $ xs

fromReaderT :: ReaderT r m a -> Reader r (m a)
fromReaderT mx = runReaderT mx <$> ask

toReaderT :: Reader r (m a) -> ReaderT r m a
toReaderT mx = ReaderT (runIdentity . runReaderT mx)<|MERGE_RESOLUTION|>--- conflicted
+++ resolved
@@ -1,4 +1,3 @@
-<<<<<<< HEAD
 {-# LANGUAGE OverloadedStrings, RankNTypes #-}
 module SettingsTypes (
         L10n
@@ -24,42 +23,6 @@
     ,   getLangs
     ,   unfoldM, concatMapM
     ,   fromReaderT, toReaderT
-=======
-{-# LANGUAGE OverloadedStrings #-}
-module SettingsTypes
-    ( L10n
-    , CLArgs (..)
-    , Game (..)
-    , Settings
-        -- Export everything EXCEPT L10n
-        ( steamDir
-        , steamApps
-        , game
-        , gameName
-        , language
-        , gameVersion
-        , settingsFile
-        , clargs
-        , filesToProcess
-        , currentFile
-        , currentIndent
-        , info
-        )
-    , settings
-    , setGameL10n
-    , PP, PPT
-    , hoistErrors
-    , indentUp, indentDown
-    , withCurrentIndent, withCurrentIndentZero
-    , alsoIndent, alsoIndent'
-    , getGameL10n
-    , getGameL10nDefault
-    , getGameL10nIfPresent
-    , withCurrentFile
-    , getLangs
-    , unfoldM, concatMapM 
-    , fromReaderT, toReaderT
->>>>>>> 554ee7bf
     ) where
 
 import Control.Monad.Except
@@ -72,7 +35,6 @@
 
 import Data.Text (Text)
 import Text.Shakespeare.I18N (Lang)
-import Data.Yaml
 
 import qualified Data.HashMap.Strict as HM
 
@@ -81,6 +43,7 @@
 import EU4.Types
 import HOI4.Types
 import Stellaris.Types
+import Vic2.Types
 import Yaml
 
 -- Command line arguments.
@@ -89,7 +52,6 @@
     | Version
     deriving (Show, Eq)
 
-<<<<<<< HEAD
 ----------------------------
 -- Game specific settings --
 ----------------------------
@@ -136,6 +98,12 @@
         ,   parseScripts :: ScriptParser
         ,   writeScripts :: ScriptWriter
         ,   hoi4data :: HOI4Data
+        }
+    | GameVic2 {
+            readScripts :: ScriptReader
+        ,   parseScripts :: ScriptParser
+        ,   writeScripts :: ScriptWriter
+        ,   vic2data :: Vic2Data
         }
     deriving (Show)
 
@@ -180,24 +148,6 @@
     ,   gamePath    :: FilePath -- Full path to game directory
     ,   language    :: Text
     ,   languageS   :: String -- for FilePaths
-=======
-data Game
-    = GameEU4
-    | GameVic2
-    deriving (Show, Eq)
-
-instance FromJSON Game where
-    parseJSON (String "Europa Universalis IV") = return GameEU4
-    parseJSON (String "Victoria 2") = return GameVic2
-    parseJSON _ = fail "unknown game"
-
-data Settings a = Settings {
-        steamDir    :: FilePath
-    ,   steamApps   :: FilePath
-    ,   language    :: String
-    ,   game        :: Game
-    ,   gameName    :: Text
->>>>>>> 554ee7bf
     ,   gameVersion :: Text
     ,   gameL10n    :: L10n
     ,   langs       :: [Lang]
@@ -206,33 +156,7 @@
     ,   filesToProcess :: [FilePath]
     } deriving (Show)
 
-<<<<<<< HEAD
 setGameL10n :: Settings -> L10n -> Settings
-=======
-instance Functor Settings where
-    fmap f s = s { info = f (info s) }
-
--- All undefined/Nothing settings, except langs.
-settings :: a -> Settings a
-settings x = Settings
-    { steamDir       = error "steamDir not defined"
-    , steamApps      = error "steamApps not defined"
-    , language       = error "language not defined"
-    , game           = error "game not defined"
-    , gameName       = error "gameName not defined"
-    , gameVersion    = error "gameVersion not defined"
-    , gameL10n       = error "gameL10n not defined"
-    , currentFile    = error "currentFile not defined"
-    , currentIndent  = error "currentIndent not defined"
-    , langs          = ["en"]
-    , settingsFile   = error "settingsFile not defined"
-    , clargs         = []
-    , filesToProcess = []
-    , info           = x
-    }
-
-setGameL10n :: Settings a -> L10n -> Settings a
->>>>>>> 554ee7bf
 setGameL10n settings l10n = settings { gameL10n = l10n }
 
 -- Pretty-printing monad, and its transformer version
